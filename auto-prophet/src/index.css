/* Color Scheme */

:root {
  --primary-color: #2B388F;
  --secondary-color: #00878E;
  --tertiary-color: #62C0C2;
  --background-color: #FFFFFF;
  --accent-color: #27A2CC;
  --highlight-color: #FDCB50;
  --text-color-dark: #000000;
  --text-color-light: #FFFFFF;
  --text-color-medium: #333333;
}

body {
  background-color: var(--secondary-color);
  margin: 0;
<<<<<<< HEAD
  margin-left: 150px;
=======
>>>>>>> c61e9c06
  font-family: -apple-system, BlinkMacSystemFont, 'Segoe UI', 'Roboto', 'Oxygen',
    'Ubuntu', 'Cantarell', 'Fira Sans', 'Droid Sans', 'Helvetica Neue',
    sans-serif;
  -webkit-font-smoothing: antialiased;
  -moz-osx-font-smoothing: grayscale;
  background-color: #AFD3E4;
}

footer {
  background-color: var(--secondary-color);
  color: var(--text-color-light);
  padding: 15px;
  text-align: center;
}

h1 {
  color: var(--text-color-light);
  padding-top: 0px;
  margin-top: 0px;
}

h2 {
  color: var(--text-color-dark);
  padding-top: 0px;
  margin-top: 0px;
}

h3 {
  color: var(--text-color-medium);
}

button {
  background-color: var(--accent-color);
  padding: 10px;
  border: 0px;
  cursor: pointer;
}

code {
  font-family: source-code-pro, Menlo, Monaco, Consolas, 'Courier New', monospace;
}

.main {
  display: flex;
  min-height: 500px;
}

.sidebar { 
  width: 200px; 
  min-height: 500px;
  background-color: var(--primary-color);
  transition: width 0.5s ease;
}

.sidebar.collapsed { 
  width: 40px;
}

.header {
  text-align: center;
  padding: 0;
  margin-bottom: 10px;
}

.header.collapsed {
  display: none;
}

.menu-items a:hover {
  background-color: var(--accent-color);
}

.menu-items.collapsed a {
  display: none;
}

.sidebar a {
  color: var(--text-color-light);
  font-weight: bold;
  display: block;
  padding: 12px;
  text-decoration: none;
}

.toggle-sidebar {
  color: var(--text-color-light);
  background-color: var(--primary-color);
  border: none;
  cursor: pointer;
  padding: 10px;
  text-align: left;
  width: 40px;
}

<<<<<<< HEAD
#navIcon{
  border-image: 0;
  width: 60px;
  height: 60px;
  padding: 0;
  margin: 0;
}

#navButton{
  padding:0;
  margin: 0;
  border: 0;
  padding-block:0;
  padding-inline:0;
  background-color: #2B388F;
}

.toggle-menu:hover {
  background-color: #5086FF;
}

.main{
  display: flex;
}

#headerDiv{
  background-color: #00878E;
  color: #fff;
  margin: 0;
}

.header {
  margin: o;
  padding: 20px;
  transition: margin-left 0.5s ease; 
  background-color: #00878E;
}

.header-collapsed {
  margin-left: -90px; /* Adjust the margin when menu is collapsed */
  background-color: #00878E;
}

#mainHeader{
  margin-block-start: 0;
  margin-block-end: 0;
}

.content {
  background-color: #AFD3E4;
  margin-left: 20px;
  transition: margin-left 0.5s ease;
}

.content-collapsed {
  margin-left: -70px; /* Adjust the margin when menu is collapsed */
=======
.toggle-sidebar:hover {
  background-color: var(--tertiary-color);
}

.isActive{
  background-color: var(--secondary-color);
  color: var(--text-color-light);
}

.content {
  background-color: var(--background-color);
  flex: 1;
}

.page {
  padding: 20px;
>>>>>>> c61e9c06
}

.cardRow {
    width: fit-content;
    block-size: fit-content;
    display: grid;
    grid-template-columns: 1fr 1fr;
    grid-gap: 40px;
    margin-top: 30px;
}

.cardRow a {
    text-decoration: none;
<<<<<<< HEAD
    color: #000;
}

.card {
  max-width: 300px;
  min-height: 300px;
  box-shadow: 0 4px 8px 0 rgba(0,0,0,0.2);
  transition: 0.3s;
  background-color: #C3FBF1;
=======
    color: var(--text-color-dark);
>>>>>>> c61e9c06
}

.card:hover {
  box-shadow: 0 8px 16px 0 rgba(0,0,0,0.2);
}

.cardHeader {
<<<<<<< HEAD
  color: #fff;
  background-color: #00878E;
=======
  background-color: var(--secondary-color);
  color: var(--text-color-light);
  border-radius: 10px 10px 0px 0px;
>>>>>>> c61e9c06
  padding: 20px;
}

.cardHeader h3 {
  color: var(--text-color-light);
}

.cardContainer {
  background-color: var(--tertiary-color);
  padding: 20px;
}

.priceSearchFormContainer{
  display: flex;
  gap: 15px;
  margin: 0;
  padding: 0;
}

.priceSearchBar{
  padding: 8px;
  width: 400px;
  border: 1px solid black;
  height: 30px;
  border-radius: 4px;
  margin-right: 8px;
}

.priceSearchButton{
  height: 50px;
  width: 50px;
  border-radius: 4px;
  background-color: var(--accent-color);
  color: var(--text-color-light);
  transition: 0.2s;
}

.priceSearchButton:hover{
  background-color: var(--accent-color);
  box-shadow: 5px 5px 5px 0px rgba(186,186,186,0.5);
}<|MERGE_RESOLUTION|>--- conflicted
+++ resolved
@@ -15,10 +15,7 @@
 body {
   background-color: var(--secondary-color);
   margin: 0;
-<<<<<<< HEAD
   margin-left: 150px;
-=======
->>>>>>> c61e9c06
   font-family: -apple-system, BlinkMacSystemFont, 'Segoe UI', 'Roboto', 'Oxygen',
     'Ubuntu', 'Cantarell', 'Fira Sans', 'Droid Sans', 'Helvetica Neue',
     sans-serif;
@@ -57,6 +54,36 @@
   cursor: pointer;
 }
 
+footer {
+  background-color: var(--secondary-color);
+  color: var(--text-color-light);
+  padding: 15px;
+  text-align: center;
+}
+
+h1 {
+  color: var(--text-color-light);
+  padding-top: 0px;
+  margin-top: 0px;
+}
+
+h2 {
+  color: var(--text-color-dark);
+  padding-top: 0px;
+  margin-top: 0px;
+}
+
+h3 {
+  color: var(--text-color-medium);
+}
+
+button {
+  background-color: var(--accent-color);
+  padding: 10px;
+  border: 0px;
+  cursor: pointer;
+}
+
 code {
   font-family: source-code-pro, Menlo, Monaco, Consolas, 'Courier New', monospace;
 }
@@ -113,7 +140,6 @@
   width: 40px;
 }
 
-<<<<<<< HEAD
 #navIcon{
   border-image: 0;
   width: 60px;
@@ -131,8 +157,25 @@
   background-color: #2B388F;
 }
 
-.toggle-menu:hover {
-  background-color: #5086FF;
+#navIcon{
+  border-image: 0;
+  width: 60px;
+  height: 60px;
+  padding: 0;
+  margin: 0;
+}
+
+#navButton{
+  padding:0;
+  margin: 0;
+  border: 0;
+  padding-block:0;
+  padding-inline:0;
+  background-color: #2B388F;
+}
+
+.toggle-sidebar:hover {
+  background-color: var(--tertiary-color);
 }
 
 .main{
@@ -170,24 +213,10 @@
 
 .content-collapsed {
   margin-left: -70px; /* Adjust the margin when menu is collapsed */
-=======
-.toggle-sidebar:hover {
-  background-color: var(--tertiary-color);
-}
-
-.isActive{
-  background-color: var(--secondary-color);
-  color: var(--text-color-light);
-}
-
-.content {
-  background-color: var(--background-color);
-  flex: 1;
 }
 
 .page {
   padding: 20px;
->>>>>>> c61e9c06
 }
 
 .cardRow {
@@ -201,8 +230,7 @@
 
 .cardRow a {
     text-decoration: none;
-<<<<<<< HEAD
-    color: #000;
+    color: var(--text-color-dark);
 }
 
 .card {
@@ -211,9 +239,6 @@
   box-shadow: 0 4px 8px 0 rgba(0,0,0,0.2);
   transition: 0.3s;
   background-color: #C3FBF1;
-=======
-    color: var(--text-color-dark);
->>>>>>> c61e9c06
 }
 
 .card:hover {
@@ -221,14 +246,9 @@
 }
 
 .cardHeader {
-<<<<<<< HEAD
-  color: #fff;
-  background-color: #00878E;
-=======
   background-color: var(--secondary-color);
   color: var(--text-color-light);
   border-radius: 10px 10px 0px 0px;
->>>>>>> c61e9c06
   padding: 20px;
 }
 
