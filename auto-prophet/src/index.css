--- conflicted
+++ resolved
@@ -1338,7 +1338,6 @@
   margin-bottom: 20px;
 }
 
-<<<<<<< HEAD
 .search-bar input {
   flex: 1;
   padding: 8px;
@@ -1376,78 +1375,6 @@
 
 
 
-=======
-.faq-page {
-  font-family: Arial, sans-serif;
-}
-
-.faq-page h1 {
-  font-size: 32px;
-  color: #2d2d7d ;
-  text-align: center; 
-  margin: 0 auto;
-}
-
-.faq-page h2 {
-  font-size: 24px;
-  color: #2d2d7d ;
-  text-align: center; 
-  margin: 0 auto;
-}
-
-.search-box {
-  width: 100%;
-  padding: 10px;
-  margin: 20px 0;
-  font-size: 16px;
-  border: 1px solid #ddd;
-  border-radius: 50px;
-}
-
-.faq-container {
-  display: flex;
-  flex-direction: row;
-  gap: 20px;
-}
-
-.faq-card {
-  width: 100%;
-  border: 1px solid #ddd;
-  border-radius: 8px;
-  padding: 20px;
-  box-shadow: 0 2px 5px rgba(0, 0, 0, 0.1);
-  background-color: #f9f9f9;
-  margin: 10px 0;
-  box-sizing: border-box;
-}
-
-.faq-card h3 {
-  font-size: 20px;
-  color: #2d2d7d;
-  border-bottom: 2px solid #ddd;
-  padding-bottom: 10px;
-}
-
-.faq-card h4 {
-  cursor: pointer;
-  color: #2d2d7d;
-}
-
-.faq-question {
-  cursor: pointer;
-  color: #007bff;
-}
-
-.faq-question:hover {
-  text-decoration: underline;
-}
-
-.faq-card p {
-  margin: 10px 0;
-  transition: all 0.3s ease;
-}
-=======
->>>>>>> 1a9ec38f
 /* updated /
 / StockAnalysis.css */
 
