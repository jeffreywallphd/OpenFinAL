// No Warranty
// This software is provided "as is" without any warranty of any kind, express or implied. This includes, but is not limited to, the warranties of merchantability, fitness for a particular purpose, and non-infringement.
//
// Disclaimer of Liability
// The authors of this software disclaim all liability for any damages, including incidental, consequential, special, or indirect damages, arising from the use or inability to use this software.

import React, { useState } from "react";

//Imports for react pages and assets
<<<<<<< HEAD
import Home from "./Home";
import Portfolio from "./Portfolio";
import About from "./About";
import {Analysis}  from "./Analysis";
import BuyReport from "./BuyReport";
import { TimeSeries } from "./TimeSeriesPage";
import { News } from "./NewsPage";
import { Learn } from "./Learn";
import { LearningModuleDetails } from "./LearningModuleDetails";
import { LearningModulePage } from "./LearningModulePage";
=======
import AppLoaded from "./AppLoaded";
import { AppPreparing } from "./AppPreparing";
>>>>>>> 248e104c
import logo from "../Asset/Image/logo.png";
import navIcon from "../Asset/Image/navIcon.png"

export function App(props) {
    const [loading, setLoading] = useState(true);

    const handleLoading = () => {
        setLoading(false);
    }

<<<<<<< HEAD
        return (
            <HashRouter>
                <div>
                    <div className="main">
                        <div className={`sidebar ${menuCollapsed ? 'collapsed' : ''}`}>
                            <button id="navButton">
                                <img className="toggle-menu" id="navIcon" onClick={this.toggleMenu} src={menuCollapsed ? navIcon : navIcon} alt="navIcon" />
                            </button>
                            <header className={`header ${menuCollapsed ? 'collapsed' : ''}`}>
                                <img src={logo} alt="Logo" width="150" />
                            </header>
                            <div className={`menu-items ${menuCollapsed ? 'collapsed' : ''}`}>
                                <NavLink to="/">Home</NavLink>
                                <NavLink to="/portfolio">Portfolio</NavLink>
                                <NavLink to="/price">Stock & Fund</NavLink>
                                <NavLink to="/analysis">Risk Analysis</NavLink>
                                <NavLink to="/news">Investment News</NavLink>  
                                <NavLink to="/learn">Learn</NavLink>
                                <NavLink to="/about">About</NavLink>                              
                            </div>
                        </div>
                        <div className="content">
                            <Routes>
                                <Route path="/" element={<Home />}/>
                                <Route path="/portfolio" element={<Portfolio />}/>
                                <Route path="/about" element={<About />}/>
                                <Route path="/analysis" element={<Analysis />}/>
                                <Route path="/buy-report" element={<BuyReport />}/>
                                <Route path="/price" element={<TimeSeries />}/>
                                <Route path="/news" element={<News />}/>
                                <Route path="/learn" element={<Learn />}/>
                                <Route path="/learningModule" element={<LearningModuleDetails />}/>
                                <Route path="/learningModulePage" element={<LearningModulePage />}/>
                            </Routes>
                        </div>
                    </div>
                    
                </div>
                <br>
                </br>
                <br>
                </br>
                    <footer>
                    This software is licensed under the GPL-3.0 license. 
                    </footer>
            </HashRouter>
        );
    } 
   
}
=======
    return (
        loading ? 
            <AppPreparing handleLoading={handleLoading}/> 
            : 
            <AppLoaded/>
    );
>>>>>>> 248e104c

}<|MERGE_RESOLUTION|>--- conflicted
+++ resolved
@@ -7,21 +7,8 @@
 import React, { useState } from "react";
 
 //Imports for react pages and assets
-<<<<<<< HEAD
-import Home from "./Home";
-import Portfolio from "./Portfolio";
-import About from "./About";
-import {Analysis}  from "./Analysis";
-import BuyReport from "./BuyReport";
-import { TimeSeries } from "./TimeSeriesPage";
-import { News } from "./NewsPage";
-import { Learn } from "./Learn";
-import { LearningModuleDetails } from "./LearningModuleDetails";
-import { LearningModulePage } from "./LearningModulePage";
-=======
 import AppLoaded from "./AppLoaded";
 import { AppPreparing } from "./AppPreparing";
->>>>>>> 248e104c
 import logo from "../Asset/Image/logo.png";
 import navIcon from "../Asset/Image/navIcon.png"
 
@@ -32,64 +19,11 @@
         setLoading(false);
     }
 
-<<<<<<< HEAD
-        return (
-            <HashRouter>
-                <div>
-                    <div className="main">
-                        <div className={`sidebar ${menuCollapsed ? 'collapsed' : ''}`}>
-                            <button id="navButton">
-                                <img className="toggle-menu" id="navIcon" onClick={this.toggleMenu} src={menuCollapsed ? navIcon : navIcon} alt="navIcon" />
-                            </button>
-                            <header className={`header ${menuCollapsed ? 'collapsed' : ''}`}>
-                                <img src={logo} alt="Logo" width="150" />
-                            </header>
-                            <div className={`menu-items ${menuCollapsed ? 'collapsed' : ''}`}>
-                                <NavLink to="/">Home</NavLink>
-                                <NavLink to="/portfolio">Portfolio</NavLink>
-                                <NavLink to="/price">Stock & Fund</NavLink>
-                                <NavLink to="/analysis">Risk Analysis</NavLink>
-                                <NavLink to="/news">Investment News</NavLink>  
-                                <NavLink to="/learn">Learn</NavLink>
-                                <NavLink to="/about">About</NavLink>                              
-                            </div>
-                        </div>
-                        <div className="content">
-                            <Routes>
-                                <Route path="/" element={<Home />}/>
-                                <Route path="/portfolio" element={<Portfolio />}/>
-                                <Route path="/about" element={<About />}/>
-                                <Route path="/analysis" element={<Analysis />}/>
-                                <Route path="/buy-report" element={<BuyReport />}/>
-                                <Route path="/price" element={<TimeSeries />}/>
-                                <Route path="/news" element={<News />}/>
-                                <Route path="/learn" element={<Learn />}/>
-                                <Route path="/learningModule" element={<LearningModuleDetails />}/>
-                                <Route path="/learningModulePage" element={<LearningModulePage />}/>
-                            </Routes>
-                        </div>
-                    </div>
-                    
-                </div>
-                <br>
-                </br>
-                <br>
-                </br>
-                    <footer>
-                    This software is licensed under the GPL-3.0 license. 
-                    </footer>
-            </HashRouter>
-        );
-    } 
-   
-}
-=======
     return (
         loading ? 
             <AppPreparing handleLoading={handleLoading}/> 
             : 
             <AppLoaded/>
     );
->>>>>>> 248e104c
 
 }