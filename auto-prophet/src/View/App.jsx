// No Warranty
// This software is provided "as is" without any warranty of any kind, express or implied. This includes, but is not limited to, the warranties of merchantability, fitness for a particular purpose, and non-infringement.
//
// Disclaimer of Liability
// The authors of this software disclaim all liability for any damages, including incidental, consequential, special, or indirect damages, arising from the use or inability to use this software.

import React, { Component } from "react";
import {
  Routes,
  Route,
  NavLink,
  HashRouter
} from "react-router-dom";

//Imports for react pages and assets
import Home from "./Home";
import Portfolio from "./Portfolio";
import Analysis from "./Analysis";
import BuyReport from "./BuyReport";
import { TimeSeries } from "./TimeSeriesPage";
import { News } from "./NewsPage";
import { Learn } from "./Learn";
import { LearningModuleDetails } from "./LearningModuleDetails";
import { LearningModulePage } from "./LearningModulePage";
import logo from "../Asset/Image/logo.png";
<<<<<<< HEAD
=======
import navIcon from "../Asset/Image/navIcon.png"
//import secCache from "../Cache/sec.json"; //TODO: load this through the new preload.js script
>>>>>>> b89b9f19

class App extends Component {
    // --Code for collapsible menu--
    constructor(props) {
        super(props);
        this.state = {
            menuCollapsed: false
        };
        this.toggleMenu = this.toggleMenu.bind(this);
    }

    toggleMenu() {
        this.setState(prevState => ({
            menuCollapsed: !prevState.menuCollapsed
        }));
    }
    // --End: Code for collapsible menu--

    render() {
        const { menuCollapsed } = this.state;

        return (
            <HashRouter>
                <div>
                    <div className="main">
                        <div className={`sidebar ${menuCollapsed ? 'collapsed' : ''}`}>
                            <button id="navButton">
                                <img className="toggle-menu" id="navIcon" onClick={this.toggleMenu} src={menuCollapsed ? navIcon : navIcon} alt="navIcon" />
                            </button>
                            <header className={`header ${menuCollapsed ? 'collapsed' : ''}`}>
                                <img src={logo} alt="Logo" width="150" />
                            </header>
                            <div className={`menu-items ${menuCollapsed ? 'collapsed' : ''}`}>
                                <NavLink to="/">Home</NavLink>
                                <NavLink to="/learn">Learn</NavLink>
                                <NavLink to="/price">Stock & Fund</NavLink>
                                <NavLink to="/portfolio">Portfolio</NavLink>
                                <NavLink to="/analysis">Risk Analysis</NavLink>
                                <NavLink to="/news">Investment News</NavLink>                                
                            </div>
                        </div>
                        <div className="content">
                            <Routes>
                                <Route path="/" element={<Home />}/>
                                <Route path="/portfolio" element={<Portfolio />}/>
                                <Route path="/analysis" element={<Analysis />}/>
                                <Route path="/buy-report" element={<BuyReport />}/>
                                <Route path="/price" element={<TimeSeries />}/>
                                <Route path="/news" element={<News />}/>
                                <Route path="/learn" element={<Learn />}/>
                                <Route path="/learningModule" element={<LearningModuleDetails />}/>
                                <Route path="/learningModulePage" element={<LearningModulePage />}/>
                            </Routes>
                        </div>
                    </div>
                    <footer>
                        This software is licensed under the GPL-3.0 license. 
                    </footer>
                </div>
            </HashRouter>
        );
    }
}

export default App;<|MERGE_RESOLUTION|>--- conflicted
+++ resolved
@@ -23,11 +23,7 @@
 import { LearningModuleDetails } from "./LearningModuleDetails";
 import { LearningModulePage } from "./LearningModulePage";
 import logo from "../Asset/Image/logo.png";
-<<<<<<< HEAD
-=======
 import navIcon from "../Asset/Image/navIcon.png"
-//import secCache from "../Cache/sec.json"; //TODO: load this through the new preload.js script
->>>>>>> b89b9f19
 
 class App extends Component {
     // --Code for collapsible menu--
