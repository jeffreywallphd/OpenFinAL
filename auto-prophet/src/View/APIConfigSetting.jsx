--- conflicted
+++ resolved
@@ -1,7 +1,6 @@
 import React, { useRef, useEffect, useState } from "react";
 import ConfigUpdater from "../Utility/ConfigUpdater";
 
-<<<<<<< HEAD
 function Settings(props) {
     const stockApiRef = useRef(null);
     var stockApiKeyRef = useRef();
@@ -66,15 +65,27 @@
     const handleSubmit = (event) => {
         // Handle form submission logic here
         event.preventDefault();
-        const api = event.target.api.value;
-        const apiKey = event.target.apiKey.value;
+
+        const api = stockApiRef.current.value;
+        var apiKey = null;
+         // Check if selected API requires an API key
+        if (state.hasStockApiKey) {
+            apiKey = event.target.apiKey.value;
+        }
 
         const updater = new ConfigUpdater({api: api, apiKey: apiKey});
-        
-        
+        window.console.log(api);
         window.console.log(apiKey);
         // Update .env file with new API key
-        if(apiKey !== null && apiKey !== undefined && apiKey !== "") {
+        if(!state.hasStockApiKey) {
+            updater.updateConfigFile();
+            setState({
+                hasStockApiKey: state.hasStockApiKey,
+                currentApiKey: state.currentApiKey,
+                apiSize: state.apiSize,
+                message: "Successfully saved the configuration"
+            });
+        } else if(state.hasStockApiKey && apiKey !== null && apiKey !== undefined && apiKey !== "") {
             // Update default.json with new API endpoint
             updater.updateConfigFile();
 
@@ -131,82 +142,6 @@
                     <button type="submit">Save Configuration</button>
                     <p>{state.message}</p>
                 </form>
-=======
-class Settings extends Component {
-    constructor(props) {
-        super(props);
-        this.state = {
-            selectedAPI: "alphaVantage", // Default selected API
-            apiKeyRequired: true // Initially, assume API key is required
-        };
-    }
-
-    handleSubmit = (event) => {
-        event.preventDefault();
-        const { selectedAPI } = this.state;
-        const api = selectedAPI;
-         // Check if selected API requires an API key
-        if (selectedAPI !== "yahooFinance") {
-            const apiKey = event.target.apiKey.value;
-
-            const updater = new ConfigUpdater({api: api, apiKey: apiKey});
-            
-            updater.updateConfigFile();
-            updater.updateEnvFile();
-            
-            console.log('Configuration updated successfully.');
-        } else {
-            // Handle form submission for Yahoo Finance (no API key required)
-            const updater = new ConfigUpdater({api: api});
-            
-            updater.updateConfigFile();
-            
-            console.log('Configuration updated successfully.');
-        }
-    };
-    
-    handleAPIChange = (event) => {
-        const selectedAPI = event.target.value;
-        const apiKeyRequired = selectedAPI !== "yahooFinance"; // Yahoo Finance doesn't require API key
-        this.setState({ selectedAPI, apiKeyRequired });
-    };
-
-    render() {
-        const { selectedAPI, apiKeyRequired } = this.state;
-
-        return (
-            <div className="page">
-                <h2>Settings</h2>
-                <div>
-                    <h1>API Configuration</h1>
-                    <form onSubmit={this.handleSubmit}>
-                        <label htmlFor="api">Select API:</label>
-                        <select id="api" name="api" onChange={this.handleAPIChange} value={selectedAPI}>
-                            <option value="alphaVantage">AlphaVantage</option>
-                            <option value="financialModelingPrep">FinancialModelingPrep</option>
-                            <option value="yahooFinance">YahooFinance</option>
-                        </select>
-                        <br />
-                        {apiKeyRequired && (
-                            <>
-                                <label htmlFor="apiKey">API Key:</label>
-                                <input
-                                    type="text"
-                                    id="apiKey"
-                                    name="apiKey"
-                                    required
-                                />
-                            </>
-                        )}
-                        <br />
-                        {selectedAPI !== "yahooFinance" && (
-                            <small>Note: Yahoo Finance doesn't require an API key.</small>
-                        )}
-                        <br />
-                        <button type="submit">Save Configuration</button>
-                    </form>
-                </div>
->>>>>>> 898328a8
             </div>
         </div>
     );
