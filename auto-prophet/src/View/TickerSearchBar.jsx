// No Warranty
// This software is provided "as is" without any warranty of any kind, express or implied. This includes, but is not limited to, the warranties of merchantability, fitness for a particular purpose, and non-infringement.
//
// Disclaimer of Liability
// The authors of this software disclaim all liability for any damages, including incidental, consequential, special, or indirect damages, arising from the use or inability to use this software.

<<<<<<< HEAD
function TickerSearchBar(props) {
    const [securityList, setList] = useState(null);
    const [loading, setLoading] = useState(false);
    var newSearch = false;
    const searchRef = useRef("META");
    
    //Checks the keyUp event to determine if a key was hit or a datalist option was selected
    const checkInput = async (e) => {
        //Unidentified means datalist option was selected, otherwise a key was hit
        if (e.key == "Unidentified" || e.key == "Enter"){
            newSearch = true;
            await fetchData();
        } else {
            await fetchSymbol();
        }
    }

    //Checks if the interval has been changed in the TimeSeriesChart. If so, the fetchData is triggered again.
    useEffect(() => {
        if(props.state.initializing !== true) {
            //stop fetchData() from running on startup
            fetchData();
        }
    }, [props.state.interval]);
    

    //Gets potential tickers based on the current input in the search bar
    const fetchSymbol = async () => {
        if (searchRef.current.value != "") {
            try {
                setLoading(true);
                
                //get data through stock interactor
                var interactor = new StockInteractor();
                var requestObj = new JSONRequest(`{ 
                    "request": { 
                        "stock": {
                            "action": "lookup",
                            "keyword": "${searchRef.current.value}"
                        }
                    }
                }`);

                const searchData = await interactor.get(requestObj);
                
                setList(searchData.response.results);
            } finally {
                setLoading(false);
            }
        } 
    };
=======
import React, { useEffect } from "react";
import { StockInteractor } from "../Interactor/StockInteractor";
import { JSONRequest } from "../Gateway/Request/JSONRequest";
import { SymbolSearchBar } from "./Shared/SymbolSearchBar";
>>>>>>> b8052b2d

function TickerSearchBar(props) {
    //TODO: implement error handling
    //Gets ticker data
    const fetchData = async () => {
<<<<<<< HEAD
        //set type and interval based on if this is a new search
        var type;
        var interval;
        if (newSearch) {
            interval = "1D";
            type = "intraday";
            newSearch = false;
        } else {
            type = props.state.type;
            interval = props.state.interval;
        }

        //Take away previous data
        props.onDataChange({
            initializing: true,
            data: null,
            error: props.state.error,
            type: type,
            interval: interval,
=======
        //Reset data parts of the state object
        props.onDataChange({
            initializing: false,
            error: props.state.error,
            data: null,
            type: props.state.type,
            interval: props.state.interval,
            securitiesList: props.state.securitiesList,
            searchRef: props.state.searchRef,
>>>>>>> b8052b2d
            isLoading: true,
            priceMin: null,
            priceMax: null,
            volumeMax: null,
            yAxisStart: null,
            yAxisEnd: null
        });

<<<<<<< HEAD
        var companyName = "";

        //Make sure ticker is in upper case
        searchRef.current.value = (searchRef.current.value).toUpperCase();

        //get company name from securities list data
        securityList.find((element) => {
            if(element.ticker === searchRef.current.value) {
=======
        //get company name from securities list data
        var companyName = "";
        
        props.state.securitiesList.find((element) => {
            if(element.ticker === (props.state.searchRef.current.value).toUpperCase()) {
>>>>>>> b8052b2d
                companyName = element.companyName;
            }
        });

        //get data through stock interactor
        var interactor = new StockInteractor();
        var requestObj = new JSONRequest(`{ 
            "request": { 
                "stock": {
<<<<<<< HEAD
                    "action": "${type}",
                    "ticker": "${searchRef.current.value}",
=======
                    "action": "${props.state.type}",
                    "ticker": "${props.state.searchRef.current.value}",
>>>>>>> b8052b2d
                    "companyName": "${companyName}",
                    "interval": "${interval}"
                }
            }
        }`);

        const results = await interactor.get(requestObj);

        //set the new data state with the updated search results
        props.onDataChange({
            initializing: false,
            data: results,
            error: props.state.error,
<<<<<<< HEAD
            type: type,
            interval: interval,
=======
            type: props.state.type,
            interval: props.state.interval,
            securitiesList: props.state.securitiesList,
            searchRef: props.state.searchRef,
>>>>>>> b8052b2d
            isLoading: false,
            priceMin: Math.min(...results.response.results[0]["data"].map(data => data.price)),
            priceMax: Math.max(...results.response.results[0]["data"].map(data => data.price)),
            volumeMax: Math.max(...results.response.results[0]["data"].map(data => data.volume)),
            yAxisStart: dateTimeFormatter(results.response.results[0]["data"][0]),
            yAxisEnd: dateTimeFormatter(results.response.results[0]["data"][-1])
        });
    }

    //format the date and time for chart
    const dateTimeFormatter = (value) => {
        const date = new Date(value);
        
        if( props.state.type === "intraday") {
            const hours = date.getHours().toString().padStart(2, '0');
            const minutes = date.getMinutes().toString().padStart(2, '0');
            return `${hours}:${minutes}`;
        } else {
            const dateNoMinutes = date.getDate().toString();
            return dateNoMinutes;
        }
        
    };

<<<<<<< HEAD
    return (
        <>
            <div className="priceSearchFormContainer">
                <form onSubmit={async (e) => {
                    newSearch = true;
                    e.preventDefault();
                    fetchData();
                }}>
                    {/*alert("From TickerSearchBar: " + type)*/}
                    <input className="priceSearchBar" type="text" list="tickers" ref={searchRef}
                           onKeyUp={(e) => checkInput(e)} placeholder="Please enter a ticker symbol"></input>

                    {securityList ?
                        <datalist id="tickers">
                            {securityList.map((listData) => (
                                <option key={listData.ticker} value={listData.ticker}>
                                    {listData.companyName}
                                </option>
                            ))}

                        </datalist>
                        : null
                    }
                    <button className="priceSearchButton" type="submit" disabled={loading}><FaSearch/></button>
                </form>
            </div>
            <div>
=======
    //fetch data when the interval is changed by the interval buttons in TimeSeriesChart
    useEffect(() => {
        if(props.state.initializing === false) {
            //stops fetchData() from being called upon page start 
            fetchData();
        }
    }, [props.state.interval]);
>>>>>>> b8052b2d

    const handleSymbolChange = (state) => {
        props.onDataChange(state);
    };
   
    return (
        <SymbolSearchBar fetchData={fetchData} state={props.state} onSymbolChange={handleSymbolChange}/>
    );
}

export { TickerSearchBar }<|MERGE_RESOLUTION|>--- conflicted
+++ resolved
@@ -4,70 +4,15 @@
 // Disclaimer of Liability
 // The authors of this software disclaim all liability for any damages, including incidental, consequential, special, or indirect damages, arising from the use or inability to use this software.
 
-<<<<<<< HEAD
-function TickerSearchBar(props) {
-    const [securityList, setList] = useState(null);
-    const [loading, setLoading] = useState(false);
-    var newSearch = false;
-    const searchRef = useRef("META");
-    
-    //Checks the keyUp event to determine if a key was hit or a datalist option was selected
-    const checkInput = async (e) => {
-        //Unidentified means datalist option was selected, otherwise a key was hit
-        if (e.key == "Unidentified" || e.key == "Enter"){
-            newSearch = true;
-            await fetchData();
-        } else {
-            await fetchSymbol();
-        }
-    }
-
-    //Checks if the interval has been changed in the TimeSeriesChart. If so, the fetchData is triggered again.
-    useEffect(() => {
-        if(props.state.initializing !== true) {
-            //stop fetchData() from running on startup
-            fetchData();
-        }
-    }, [props.state.interval]);
-    
-
-    //Gets potential tickers based on the current input in the search bar
-    const fetchSymbol = async () => {
-        if (searchRef.current.value != "") {
-            try {
-                setLoading(true);
-                
-                //get data through stock interactor
-                var interactor = new StockInteractor();
-                var requestObj = new JSONRequest(`{ 
-                    "request": { 
-                        "stock": {
-                            "action": "lookup",
-                            "keyword": "${searchRef.current.value}"
-                        }
-                    }
-                }`);
-
-                const searchData = await interactor.get(requestObj);
-                
-                setList(searchData.response.results);
-            } finally {
-                setLoading(false);
-            }
-        } 
-    };
-=======
 import React, { useEffect } from "react";
 import { StockInteractor } from "../Interactor/StockInteractor";
 import { JSONRequest } from "../Gateway/Request/JSONRequest";
 import { SymbolSearchBar } from "./Shared/SymbolSearchBar";
->>>>>>> b8052b2d
 
 function TickerSearchBar(props) {
     //TODO: implement error handling
     //Gets ticker data
     const fetchData = async () => {
-<<<<<<< HEAD
         //set type and interval based on if this is a new search
         var type;
         var interval;
@@ -85,19 +30,11 @@
             initializing: true,
             data: null,
             error: props.state.error,
-            type: type,
-            interval: interval,
-=======
-        //Reset data parts of the state object
-        props.onDataChange({
-            initializing: false,
-            error: props.state.error,
             data: null,
             type: props.state.type,
             interval: props.state.interval,
             securitiesList: props.state.securitiesList,
             searchRef: props.state.searchRef,
->>>>>>> b8052b2d
             isLoading: true,
             priceMin: null,
             priceMax: null,
@@ -106,7 +43,7 @@
             yAxisEnd: null
         });
 
-<<<<<<< HEAD
+        //get company name from securities list data
         var companyName = "";
 
         //Make sure ticker is in upper case
@@ -115,13 +52,6 @@
         //get company name from securities list data
         securityList.find((element) => {
             if(element.ticker === searchRef.current.value) {
-=======
-        //get company name from securities list data
-        var companyName = "";
-        
-        props.state.securitiesList.find((element) => {
-            if(element.ticker === (props.state.searchRef.current.value).toUpperCase()) {
->>>>>>> b8052b2d
                 companyName = element.companyName;
             }
         });
@@ -131,13 +61,8 @@
         var requestObj = new JSONRequest(`{ 
             "request": { 
                 "stock": {
-<<<<<<< HEAD
                     "action": "${type}",
-                    "ticker": "${searchRef.current.value}",
-=======
-                    "action": "${props.state.type}",
                     "ticker": "${props.state.searchRef.current.value}",
->>>>>>> b8052b2d
                     "companyName": "${companyName}",
                     "interval": "${interval}"
                 }
@@ -151,15 +76,10 @@
             initializing: false,
             data: results,
             error: props.state.error,
-<<<<<<< HEAD
             type: type,
             interval: interval,
-=======
-            type: props.state.type,
-            interval: props.state.interval,
             securitiesList: props.state.securitiesList,
             searchRef: props.state.searchRef,
->>>>>>> b8052b2d
             isLoading: false,
             priceMin: Math.min(...results.response.results[0]["data"].map(data => data.price)),
             priceMax: Math.max(...results.response.results[0]["data"].map(data => data.price)),
@@ -184,35 +104,6 @@
         
     };
 
-<<<<<<< HEAD
-    return (
-        <>
-            <div className="priceSearchFormContainer">
-                <form onSubmit={async (e) => {
-                    newSearch = true;
-                    e.preventDefault();
-                    fetchData();
-                }}>
-                    {/*alert("From TickerSearchBar: " + type)*/}
-                    <input className="priceSearchBar" type="text" list="tickers" ref={searchRef}
-                           onKeyUp={(e) => checkInput(e)} placeholder="Please enter a ticker symbol"></input>
-
-                    {securityList ?
-                        <datalist id="tickers">
-                            {securityList.map((listData) => (
-                                <option key={listData.ticker} value={listData.ticker}>
-                                    {listData.companyName}
-                                </option>
-                            ))}
-
-                        </datalist>
-                        : null
-                    }
-                    <button className="priceSearchButton" type="submit" disabled={loading}><FaSearch/></button>
-                </form>
-            </div>
-            <div>
-=======
     //fetch data when the interval is changed by the interval buttons in TimeSeriesChart
     useEffect(() => {
         if(props.state.initializing === false) {
@@ -220,7 +111,6 @@
             fetchData();
         }
     }, [props.state.interval]);
->>>>>>> b8052b2d
 
     const handleSymbolChange = (state) => {
         props.onDataChange(state);
