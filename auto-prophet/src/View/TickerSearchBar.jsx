--- conflicted
+++ resolved
@@ -159,14 +159,8 @@
             window.console.log(JSON.stringify(secResults));
 
             //build the financial statements based on SEC submissions and company data
-<<<<<<< HEAD
             //var schema = await secInteractor.calculateReport(props.state.searchRef.current.value.toLowerCase(), secSubmissionsResults, secResults);
             //window.console.dirxml(schema[0].response);
-=======
-            var schema = await secInteractor.calculateReport(state.searchRef.toLowerCase(), secSubmissionsResults, secResults);
-            
-            window.console.dirxml(schema[0].response);
->>>>>>> 8b39a09c
 
             //update the state
             state.secData = secResults;
