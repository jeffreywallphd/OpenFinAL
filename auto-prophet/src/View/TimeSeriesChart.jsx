--- conflicted
+++ resolved
@@ -38,10 +38,6 @@
     if(props.state.data) {
         header = `${props.state.data.response.results[0]["companyName"]} (${props.state.data.response.results[0]["ticker"]})`;
         data = props.state.data.response.results[0]["data"];
-<<<<<<< HEAD
-        priceMinPadded = (Math.round((props.state.priceMin - ((props.state.priceMax - props.state.priceMin) * 0.2)) * 100)/100) > 0 ? Math.round((props.state.priceMin - ((props.state.priceMax - props.state.priceMin) * 0.2)) * 100)/100 : 0;
-        priceMaxPadded = Math.round((props.state.priceMax + ((props.state.priceMax - props.state.priceMin) * 0.2)) * 100)/100;
-=======
 
         if((props.state.priceMax - props.state.priceMin) > 1.5) {
             //round to nearest dollar when difference between max and min price is in dollars
@@ -56,7 +52,6 @@
         }
         
         
->>>>>>> 2bac7da9
     }
 
     window.console.log(priceMinPadded + " " + priceMaxPadded);
@@ -100,11 +95,7 @@
                     </defs>
                     <XAxis dataKey={props.state.type === "intraday" ? "time" : "date"} domain={[props.state.yAxisStart, props.state.yAxisEnd]} />
                     <YAxis type="number" domain={[priceMinPadded, priceMaxPadded]} />
-<<<<<<< HEAD
-                    <CartesianGrid strokeDasharray="3 3" />
-=======
                     <CartesianGrid strokeDasharray="3 3" vertical={false}/>
->>>>>>> 2bac7da9
                     <Tooltip />
                     <Area type="monotone" dataKey="price" stroke="#62C0C2" fillOpacity={1} fill="url(#colorArea)" dot={false}/>
                 </AreaChart>
