--- conflicted
+++ resolved
@@ -74,7 +74,6 @@
 INSERT OR IGNORE INTO LearningModulePage (moduleId, title, pageContentUrl, voiceoverUrl, pageNumber) VALUES (1, "Stock Options", "Stocks/Slide11.html", "Stocks/Slide11_Stocks.mp3", 11);
 INSERT OR IGNORE INTO LearningModulePage (moduleId, title, pageContentUrl, voiceoverUrl, pageNumber) VALUES (1, "Returns", "Stocks/Slide12.html", "Stocks/Slide12_Stocks.mp3", 12);
 
-<<<<<<< HEAD
 INSERT OR IGNORE LearningModule (id, title, description, keywords, tumeEstimate, category) VALUES (3, "Introduction to Taxes", "This learning module provides you with an introduction to taxes in investing.", "capital gains tax", 10, "Taxes");
 INSERT OR IGNORE LearningModule (moduleID, title, subTitle, pagenumber, pageType) VALUES (3, "Introduction to Taxes", "A Beginner's Overview of Taxes", 13, "TitlePage");
 INSERT OR IGNORE LearningModule (moduleID, title, pageContentUrl, pageNumber) VALUES (3, "Topics Covered", "Taxes/Slide14.html", 14);
@@ -83,7 +82,7 @@
 INSERT OR IGNORE LearningModule (moduleID, title, PageContentUrl, voiceoverUrl, pageNumber) VALUES (3, "Short-term VS Long-Term Capital Gains", "Taxes/Slide17.html", "Taxes/Slide17_Taxes.mp3", 17);
 INSERT OR IGNORE LearningModule (moduleID, title, PageContentUrl, voiceoverUrl, pageNumber) VALUES (3, "Example Calculations", "Taxes/Slide18.html", "Taxes/Slide18_Taxes.mp3", 18);
 INSERT OR IGNORE LearningModule (moduleID, title, PageContentUrl, voiceoverUrl, pageNumber) VALUES (3, "Strategies To Minimize Taxes", "Taxes/Slide19.html", "Taxes/Slide19_Taxes.mp3", 19);
-=======
+
 INSERT OR IGNORE INTO LearningModule (id, title, description, keywords, timeEstimate, categry) VALUES (2, "Introduction to Bonds", "This learning module provides you with an introduction to bonds.", 10, "Bonds");
 INSERT OR IGNORE INTO LearningModulePage (moduleId, title, subTitle, pageNumber, pageType) VALUES (2, "Introduction to Bonds", "What is a Bond?", 1, "TitlePage");
 INSERT OR IGNORE INTO LearningModulePage (moduleId, title, pageContentUrl, pageNumber) VALUES (2, "Topics Covered", "Bonds/Slide2.html",2);
@@ -97,4 +96,3 @@
 INSERT OR IGNORE INTO LearningModulePage (moduleId, title, pageContentUrl, voiceoverUrl, pageNumber) VALUES (2, "How Bonds Interact with Taxes", "Bonds/Slide10.html", "bonds_Voiceovers/Slide10_Bonds.mp3", 10);
 INSERT OR IGNORE INTO LearningModulePage (moduleId, title, subTitle, pageNumber, pageType) VALUES (2, "Bonds", "The Risks", 11, "SectionPage");
 INSERT OR IGNORE INTO LearningModulePage (moduleId, title, pageContentUrl, voiceoverUrl, pageNumber) VALUES (2, "Two Main Risks", "Bonds/Slide12.htl", "Bonds_Voiceovers/Slide12_Bonds.mp3", 12);
->>>>>>> e5b19c8a
