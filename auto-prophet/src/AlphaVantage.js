--- conflicted
+++ resolved
@@ -1,6 +1,3 @@
-<<<<<<< HEAD
-const APIKey = "BQWCPFV1XJFJ7ZPH";
-=======
 //Alphavantage API key pulled from the user's .env file
 const APIKey = GetAPIKey();
 
@@ -16,14 +13,12 @@
 
     return ENVContents["ALPHAVANTAGE_API_KEY"];
 }
->>>>>>> 4708501e
 
 
 //Takes a security keyword and returns an array of objects of matching securities with their metadata
 async function GetSearchData(keyword) {
 
     const url = `https://www.alphavantage.co/query?function=SYMBOL_SEARCH&keywords=${keyword}&apikey=${APIKey}&datatype=json`;
-<<<<<<< HEAD
 
     const response = await fetch(url);
     const data = await response.json();
@@ -40,21 +35,15 @@
 //Gets hourly data from AlphaVantage for a given ticker
 async function GetHourlyData(ticker) {
     const url = `https://www.alphavantage.co/query?function=TIME_SERIES_INTRADAY&symbol=${ticker}&interval=1min&apikey=${APIKey}&datatype=json`;
-=======
->>>>>>> 4708501e
 
     const response = await fetch(url);
     const data = await response.json();
 
-<<<<<<< HEAD
     //console.log(data);
 
     var arrayData = FormatHourlyData(data);
 
     //console.log(arrayData);
-=======
-    var arrayData = FormatSearchData(data["bestMatches"]);
->>>>>>> 4708501e
 
     return arrayData;
 }
@@ -64,10 +53,7 @@
     var array = [];
     
     Object.entries(data).forEach((entry) => {
-<<<<<<< HEAD
         //console.log(entry[1]["1. symbol"]);
-=======
->>>>>>> 4708501e
         const security = {
             ticker: entry[1]["1. symbol"],
             name: entry[1]["2. name"]
