import {IInputBoundary} from "./IInputBoundary";
import {IRequestModel} from "../Gateway/Request/IRequestModel";
import {IResponseModel} from "../Gateway/Response/IResponseModel";
import {JSONResponse} from "../Gateway/Response/JSONResponse";
import {IDataGateway} from "../Gateway/Data/IDataGateway";
import {SecRequest} from "../Entity/SecRequest";
import {SecReportGatewayFactory} from "@DataGateway/SecReportGatewayFactory";
import dep from '../../config/default.json';
import { XMLResponse } from "../Gateway/Response/XMLResponse";

export class SecInteractor implements IInputBoundary {
    requestModel: IRequestModel;
    responseModel: IResponseModel;

    async post(requestModel: IRequestModel): Promise<IResponseModel> {    
        return this.get(requestModel);
    }
    
    async get(requestModel: IRequestModel): Promise<IResponseModel> {
        //create sec request object and fill with request model
        var sec = new SecRequest();
        sec.fillWithRequest(requestModel);

        //instantiate the correct API gateway
        const secGatewayFactory = new SecReportGatewayFactory();
        var secGateway: IDataGateway = await secGatewayFactory.createGateway(dep);
<<<<<<< HEAD

        sec.setFieldValue("key", secGateway.key);
=======
>>>>>>> d0cd4a56
        
        //search for the requested information via the API gateway
        var results = await secGateway.read(sec, requestModel.request.request.sec.action);
        
        //convert the API gateway response to a JSON reponse object
        var response = new JSONResponse();
        
        response.convertFromEntity(results, false);

        return response.response;
    }
    
    async put(requestModel: IRequestModel): Promise<IResponseModel> {
        return this.get(requestModel);
    }
    
    async delete(requestModel: IRequestModel): Promise<IResponseModel> {
        return this.get(requestModel);
    }

    async calculateReport(ticker:string, submissionsData: IResponseModel, companyData: IResponseModel, frequency: string="most recent", types: Array<string>=null) {
        var includedSubmissionIndices = [];
        var includedXMLSchemas = [];

        const zeroStrippedCik = submissionsData.response.results[0].cik.replace(/^0+/, "");
        
        // set default report types to consider
        if(types === null) {
            types = ["10-Q","10-K"];
        }

        // filter to include only desired SEC company submissions
        if(frequency === "most recent") {
            var foundMostRecent = false;
            // loop assumes that SEC maintains API standard of presenting most recent submissions first
            for(var i in submissionsData.response.results[0].data.filings.recent.form) {
                const reportType = submissionsData.response.results[0].data.filings.recent.form[i];
                
                for(var type of types) {
                    if(reportType === type) {
                        includedSubmissionIndices.push(i);
                        foundMostRecent = true;
                        break; //stop searching after finding the most recent matching submission   
                    }
                }
                
                if(foundMostRecent) {
                    break; //stop searching after finding the most recent matching submission   
                }
            }
        } // TODO: add other frequencies of reporting if desired
        
        for(var submissionIndex of includedSubmissionIndices) {
            const accessionNumber = submissionsData.response.results[0].data.filings.recent["accessionNumber"][submissionIndex].replace(/-/g, "");
            //const schemaDocument = `${submissionsData.response.results[0].data.filings.recent["primaryDocument"][submissionIndex]}_cal.xml`;
            
            const [year, month, day] = submissionsData.response.results[0].data.filings.recent["reportDate"][submissionIndex].split("-");
            const fileName = `${ticker}-${year}${month}${day}_cal.xml`;
            
            // TODO: Should this fetch be moved to a gateway?
            var archivesPath = `https://sec.gov/Archives/edgar/data/${zeroStrippedCik}/${accessionNumber}/${fileName}`;
            window.console.log(archivesPath);
            const reportSchema = await fetch(archivesPath);

            const responseDoc = new XMLResponse(await reportSchema.text());
            includedXMLSchemas.push(responseDoc);
        }

        return includedXMLSchemas;
    }
}<|MERGE_RESOLUTION|>--- conflicted
+++ resolved
@@ -24,11 +24,8 @@
         //instantiate the correct API gateway
         const secGatewayFactory = new SecReportGatewayFactory();
         var secGateway: IDataGateway = await secGatewayFactory.createGateway(dep);
-<<<<<<< HEAD
 
         sec.setFieldValue("key", secGateway.key);
-=======
->>>>>>> d0cd4a56
         
         //search for the requested information via the API gateway
         var results = await secGateway.read(sec, requestModel.request.request.sec.action);
