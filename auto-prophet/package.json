--- conflicted
+++ resolved
@@ -11,12 +11,8 @@
     "@testing-library/react": "^13.4.0",
     "@testing-library/user-event": "^13.5.0",
     "ajv": "^8.12.0",
-<<<<<<< HEAD
-    "axios": "^1.7.7",
-    "dotenv": "^16.4.5",
-=======
+    "dotenv": "^16.4.7",
     "file-saver": "^2.0.5",
->>>>>>> cceef560
     "howler": "^2.2.4",
     "jspdf": "^2.5.2",
     "jspdf-autotable": "^3.8.4",
