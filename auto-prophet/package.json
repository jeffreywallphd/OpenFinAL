{
  "name": "auto-prophet",
  "version": "0.1.0",
  "description": "An open-source application to democratize financial analytics",
  "main": "./src/main.js",
  "author": "Jeffrey Wall",
  "license": "GNUv3",
  "private": true,
  "dependencies": {
    "@testing-library/jest-dom": "^5.17.0",
    "@testing-library/react": "^13.4.0",
    "@testing-library/user-event": "^13.5.0",
    "ajv": "^8.12.0",
<<<<<<< HEAD
    "dotenv": "^16.4.7",
=======
    "concurrently": "^9.1.0",
>>>>>>> 07cfb893
    "file-saver": "^2.0.5",
    "howler": "^2.2.4",
    "jspdf": "^2.5.2",
    "jspdf-autotable": "^3.8.4",
    "node-html-parser": "^6.1.13",
    "react": "^18.2.0",
    "react-chartjs-2": "^5.2.0",
    "react-dom": "^18.2.0",
    "react-icons": "^5.0.1",
    "react-router-dom": "^6.16.0",
    "react-scripts": "^3.0.1",
    "recharts": "^2.12.2",
    "sqlite3": "^5.1.7",
    "uuid": "^9.0.1",
    "xml2js": "^0.6.2",
    "yahoo-finance2": "^2.11.1"
  },
  "devDependencies": {
    "@babel/core": "^7.23.2",
    "@babel/plugin-proposal-private-property-in-object": "^7.21.11",
    "@babel/plugin-syntax-dynamic-import": "^7.8.3",
    "@babel/plugin-transform-runtime": "^7.24.0",
    "@babel/preset-env": "^7.23.2",
    "@babel/preset-react": "^7.22.15",
    "@types/uuid": "^9.0.8",
    "@webpack-cli/generators": "^3.0.7",
    "babel-loader": "^9.1.3",
    "css-loader": "^6.8.1",
    "electron": "^27.0.0",
    "html-webpack-plugin": "^5.5.3",
    "jest": "^27.5.1",
    "prettier": "^3.0.3",
    "style-loader": "^3.3.3",
    "ts-loader": "^9.5.1",
    "typescript": "^5.4.2",
    "webpack": "^5.88.2",
    "webpack-cli": "^5.1.4",
    "webpack-dev-server": "^4.15.1",
    "workbox-webpack-plugin": "^7.0.0"
  },
  "overrides": {
    "typescript": "^5.4.2"
  },
  "scripts": {
    "start": "concurrently \"npm run start-chart\" \"npm run start-api\" \"npm run start-electron\" -k",
    "start-chart": "cd src/api && python stock_charts.py",
    "start-api": "uvicorn src.api.main:app --reload --host 127.0.0.1 --port 8000",
    "start-electron": "npm run build && electron .",
    "build": "webpack --config webpack.config.js",
    "test": "react-scripts test",
    "eject": "react-scripts eject"
  },
  "eslintConfig": {
    "extends": [
      "react-app",
      "react-app/jest"
    ]
  },
  "browserslist": {
    "production": [
      ">0.2%",
      "not dead",
      "not op_mini all"
    ],
    "development": [
      "last 1 chrome version",
      "last 1 firefox version",
      "last 1 safari version"
    ]
  },
  "resolutions": {
    "react-scripts/eslint-webpack-plugin": "2.3.0"
  }
}<|MERGE_RESOLUTION|>--- conflicted
+++ resolved
@@ -11,11 +11,8 @@
     "@testing-library/react": "^13.4.0",
     "@testing-library/user-event": "^13.5.0",
     "ajv": "^8.12.0",
-<<<<<<< HEAD
     "dotenv": "^16.4.7",
-=======
     "concurrently": "^9.1.0",
->>>>>>> 07cfb893
     "file-saver": "^2.0.5",
     "howler": "^2.2.4",
     "jspdf": "^2.5.2",
