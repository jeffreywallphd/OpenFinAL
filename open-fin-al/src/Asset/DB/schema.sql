--- conflicted
+++ resolved
@@ -9,10 +9,7 @@
   pinHash TEXT NOT NULL, -- Encrypted/hashed 8-digit PIN
   lastLogin DATETIME,
   dateCreated TIMESTAMP DEFAULT CURRENT_TIMESTAMP NOT NULL
-<<<<<<< HEAD
-  overallKnowledgeLevel TEXT DEFAULT 'Beginner'
-=======
->>>>>>> cc3520a3
+  overallKnowledgeLevel TEXT
 );
 
 CREATE TABLE IF NOT EXISTS Portfolio (
@@ -129,63 +126,6 @@
     FOREIGN KEY (userId) REFERENCES User(id)    
 );
 
-<<<<<<< HEAD
-
-
-INSERT OR IGNORE INTO LearningModule (id, title, description, keywords, timeEstimate, category) VALUES (1, "Introduction to Stocks", "This learning module provides you with an introduction to stocks and the stock market.", "stock market", 10, "Stock");
-INSERT OR IGNORE INTO LearningModulePage (moduleId, title, subTitle, pageNumber, pageType) VALUES (1, "Introduction to Stocks", "What is a Stock and What Happens When you Invest?", 1, "TitlePage");
-INSERT OR IGNORE INTO LearningModulePage (moduleId, title, pageContentUrl, pageNumber) VALUES (1, "Topics Covered", "Stocks/Slide2.html", 2);
-INSERT OR IGNORE INTO LearningModulePage (moduleId, title, pageNumber, pageType) VALUES (1, "What is a Stock?", 3, "SectionPage");
-INSERT OR IGNORE INTO LearningModulePage (moduleId, title, pageContentUrl, voiceoverUrl, pageNumber) VALUES (1, "Stock Shareholders", "Stocks/Slide4.html", "Stocks/Slide4_Stocks.mp3", 4);
-INSERT OR IGNORE INTO LearningModulePage (moduleId, title, pageContentUrl, voiceoverUrl, pageNumber) VALUES (1, "Stock Value", "Stocks/Slide5.html", "Stocks/Slide5_Stocks.mp3", 5);
-INSERT OR IGNORE INTO LearningModulePage (moduleId, title, pageNumber, pageType) VALUES (1, "Dividends", 6, "SectionPage");
-INSERT OR IGNORE INTO LearningModulePage (moduleId, title, pageContentUrl, voiceoverUrl, pageNumber) VALUES (1, "What is a Dividend", "Stocks/Slide7.html", "Stocks/Slide7_Stocks.mp3", 7);
-INSERT OR IGNORE INTO LearningModulePage (moduleId, title, pageNumber, pageType) VALUES (1, "How to Invest", 8, "SectionPage");
-INSERT OR IGNORE INTO LearningModulePage (moduleId, title, pageContentUrl, voiceoverUrl, pageNumber) VALUES (1, "Buying and Selling Stock", "Stocks/Slide9.html", "Stocks/Slide9_Stocks.mp3", 9);
-INSERT OR IGNORE INTO LearningModulePage (moduleId, title, pageContentUrl, voiceoverUrl, pageNumber) VALUES (1, "How to Invest in Common Stock", "Stocks/Slide10.html", "Stocks/Slide10_Stocks.mp3", 10);
-INSERT OR IGNORE INTO LearningModulePage (moduleId, title, pageContentUrl, voiceoverUrl, pageNumber) VALUES (1, "Stock Options", "Stocks/Slide11.html", "Stocks/Slide11_Stocks.mp3", 11);
-INSERT OR IGNORE INTO LearningModulePage (moduleId, title, pageContentUrl, voiceoverUrl, pageNumber) VALUES (1, "Returns", "Stocks/Slide12.html", "Stocks/Slide12_Stocks.mp3", 12);
-
-INSERT OR IGNORE INTO LearningModule (id, title, description, keywords, timeEstimate, category) VALUES (2, "Introduction to Bonds", "This learning module provides you with an introduction to bonds.", "bonds investment introduction", 10, "Bond");
-INSERT OR IGNORE INTO LearningModulePage (moduleId, title, subTitle, pageNumber, pageType) VALUES (2, "Introduction to Bonds", "What is a Bond?", 1, "TitlePage");
-INSERT OR IGNORE INTO LearningModulePage (moduleId, title, pageContentUrl, pageNumber) VALUES (2, "Topics Covered", "Bonds/Slide2.html",2);
-INSERT OR IGNORE INTO LearningModulePage (moduleId, title, subTitle, pageNumber, pageType) VALUES (2, "Bonds", "What they are", 3, "SectionPage");
-INSERT OR IGNORE INTO LearningModulePage (moduleId, title, pageContentUrl, voiceoverUrl, pageNumber) VALUES (2, "Definitions and Explanations", "Bonds/Slide4.html", "Bonds_Voiceovers/Slide4_Bonds.mp3", 4);
-INSERT OR IGNORE INTO LearningModulePage (moduleId, title, pageContentUrl, voiceoverUrl, pageNumber) VALUES (2, "Important to Note about Bonds", "Bonds/Slide5.html", "Bonds_Voiceovers/Slide5_Bonds.mp3", 5);
-INSERT OR IGNORE INTO LearningModulePage (moduleId, title, pageContentUrl, voiceoverUrl, pageNumber) VALUES (2, "Bond Maturity: What is it?", "Bonds/Slide6.html", "Bonds_Voiceovers/Slide6_Bonds.mp3", 6);
-INSERT OR IGNORE INTO LearningModulePage (moduleId, title, subTitle, pageNumber, pageType) VALUES (2, "Bonds", "The Different Types", 7, "SectionPage");
-INSERT OR IGNORE INTO LearningModulePage (moduleId, title, pageContentUrl, voiceoverUrl, pageNumber) VALUES (2, "Types of Bonds", "Bonds/Slide8.html", "Bonds_Voiceovers/Slide8_Bonds.mp3", 8);
-INSERT OR IGNORE INTO LearningModulePage (moduleId, title, pageContentUrl, voiceoverUrl, pageNumber) VALUES (2, "Zero Coupon Bonds", "Bonds/Slide9.html", "Bonds_Voiceovers/Slide9_Bonds.mp3", 9);
-INSERT OR IGNORE INTO LearningModulePage (moduleId, title, pageContentUrl, voiceoverUrl, pageNumber) VALUES (2, "How Bonds Interact with Taxes", "Bonds/Slide10.html", "bonds_Voiceovers/Slide10_Bonds.mp3", 10);
-INSERT OR IGNORE INTO LearningModulePage (moduleId, title, subTitle, pageNumber, pageType) VALUES (2, "Bonds", "The Risks", 11, "SectionPage");
-INSERT OR IGNORE INTO LearningModulePage (moduleId, title, pageContentUrl, voiceoverUrl, pageNumber) VALUES (2, "Two Main Risks", "Bonds/Slide12.html", "Bonds_Voiceovers/Slide12_Bonds.mp3", 12);
-
-INSERT OR IGNORE INTO LearningModule (id, title, description, keywords, timeEstimate, category) VALUES (7, "What is stock screening?", "This learning module provides you with an introduction to stock screening.", "stock screening introduction", 10, "Stock Screening");
-INSERT OR IGNORE INTO LearningModulePage (moduleId, title, pageContentUrl, pageNumber) VALUES (7, "Topics Covered", "StockScreening/Slide2.html",1);
-INSERT OR IGNORE INTO LearningModulePage (moduleId, title, pageContentUrl, voiceoverUrl, pageNumber) VALUES (7, "Market Beta", "StockScreening/Slide3.html", "StockScreening/StockScreeningSlide3.mp3", 2);
-INSERT OR IGNORE INTO LearningModulePage (moduleId, title, subTitle, pageNumber, pageType) VALUES (7, "Stock Screening", "Market Beta", 3, "SectionPage");
-INSERT OR IGNORE INTO LearningModulePage (moduleId, title, pageContentUrl, voiceoverUrl, pageNumber) VALUES (7, "Ratios", "StockScreening/Slide4.html", "StockScreening/StockScreeningSlide4.mp3", 4);
-INSERT OR IGNORE INTO LearningModulePage (moduleId, title, pageContentUrl, voiceoverUrl, pageNumber) VALUES (7, "Build Your own Strategy", "StockScreening/Slide5.html", "StockScreening/StockScreeningSlide5.mp3", 5);
-
-INSERT OR IGNORE INTO LearningModule (id, title, description, keywords, timeEstimate, category) VALUES (8, "Basics of Blockchain", "This learning module provides you with an introduction to blockchain.", "blockchain introduction", 10, "Blockchain");
-INSERT OR IGNORE INTO LearningModulePage (moduleId, title, pageContentUrl, voiceoverUrl, pageNumber) VALUES (8, "A Beginner's Overview To Blockchain", "Blockchain/Slide2.html", "Blockchain/BlockchainSlide2.mp3", 1);
-INSERT OR IGNORE INTO LearningModulePage (moduleId, title, pageContentUrl, voiceoverUrl, pageNumber) VALUES (8, "Blockchain Basics", "Blockchain/Slide3.html", "Blockchain/BlockchainSlide3.mp3", 2);
-INSERT OR IGNORE INTO LearningModulePage (moduleId, title, subTitle, pageNumber, pageType) VALUES (8, "How to invest in Crypto and NFTs?", "Multiple exchanges and opportunities!", 3, "SectionPage");
-INSERT OR IGNORE INTO LearningModulePage (moduleId, title, pageContentUrl, voiceoverUrl, pageNumber) VALUES (8, "Ratios", "Blockchain/Slide4.html", "Blockchain/BlockchainSlide4.mp3", 4);
-INSERT OR IGNORE INTO LearningModulePage (moduleId, title, pageContentUrl, voiceoverUrl, pageNumber) VALUES (8, "Crypto and NFTs", "Blockchain/Slide5.html", "Blockchain/BlockchainSlide5.mp3", 5);
-INSERT OR IGNORE INTO LearningModulePage (moduleId, title, pageContentUrl, voiceoverUrl, pageNumber) VALUES (8, "Risks and Obligations", "Blockchain/Slide6.html", "Blockchain/BlockchainSlide6.mp3", 6);
-
-INSERT OR IGNORE INTO LearningModule (id,title, description, keywords, timeEstimate, category) VALUES (4, "Risk Free Investments", "This learning module provides you with some helpful information about risk free investments", "risk free investments", 10, "Risk Free Investments");
-INSERT OR IGNORE INTO LearningModulePage (moduleId, title, pageContentUrl, pageNumber) VALUES (4, "Topics Covered", "RiskFreeInvestments/Slide1.html", 1);
-INSERT OR IGNORE INTO LearningModulePage (moduleId, title, pageNumber, pageType) VALUES (4, "What are risk free investments?", 2, "SectionPage");
-INSERT OR IGNORE INTO LearningModulePage (moduleId, title, pageContentUrl, voiceoverUrl, pageNumber) VALUES (4, "What types are there?", "RiskFreeInvestments/Slide3.html", "RiskFreeInvestments/Slide3_RiskFree.mp3", 3);
-INSERT OR IGNORE INTO LearningModulePage (moduleId, title, pageContentUrl, voiceoverUrl, pageNumber) VALUES (4, "What does each type do? Savings Accounts", "RiskFreeInvestments/Slide4.html", "RiskFreeInvestments/Slide4_RiskFree.mp3", 4);
-INSERT OR IGNORE INTO LearningModulePage (moduleId, title, pageContentUrl, voiceoverUrl, pageNumber) VALUES (4, "What does each type do? Treasury Bills", "RiskFreeInvestments/Slide5.html", "RiskFreeInvestments/Slide5_RiskFree.mp3", 5);
-INSERT OR IGNORE INTO LearningModulePage (moduleId, title, pageContentUrl, voiceoverUrl, pageNumber) VALUES (4, "What does each type do? Treasury Bonds", "RiskFreeInvestments/Slide6.html", "RiskFreeInvestments/Slide6_RiskFree.mp3", 6);
-INSERT OR IGNORE INTO LearningModulePage (moduleId, title, pageContentUrl, voiceoverUrl, pageNumber) VALUES (4, "What does each type do? Money Market", "RiskFreeInvestments/Slide7.html", "RiskFreeInvestments/Slide7_RiskFree.mp3", 7);
-INSERT OR IGNORE INTO LearningModulePage (moduleId, title, pageContentUrl, voiceoverUrl, pageNumber) VALUES (4, "What does each type do? CD's", "RiskFreeInvestments/Slide8.html", "RiskFreeInvestments/Slide8_RiskFree.mp3", 8);
-INSERT OR IGNORE INTO LearningModulePage (moduleId, title, pageContentUrl, voiceoverUrl, pageNumber) VALUES (4, "How safe are they?", "RiskFreeInvestments/Slide9.html", "RiskFreeInvestments/Slide9_RiskFree.mp3", 9);
-=======
 -- keeps last successful sync timestamp
 CREATE TABLE IF NOT EXISTS Meta (
   key TEXT PRIMARY KEY,
@@ -298,5 +238,4 @@
 INSERT OR IGNORE INTO ModulePrereq (moduleId, requiresModuleId) VALUES (11, 10);
 INSERT OR IGNORE INTO ModulePrereq (moduleId, requiresModuleId) VALUES (12, 11);
 INSERT OR IGNORE INTO ModulePrereq (moduleId, requiresModuleId) VALUES (14, 13);
-INSERT OR IGNORE INTO ModulePrereq (moduleId, requiresModuleId) VALUES (15, 14);
->>>>>>> cc3520a3
+INSERT OR IGNORE INTO ModulePrereq (moduleId, requiresModuleId) VALUES (15, 14);