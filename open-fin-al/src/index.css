/* Color Scheme */

:root {
  --primary-color: #2B388F;
  --primary-color-hover: #5A67D8;
  --secondary-color: #00878E;
  --tertiary-color: #62C0C2;
  --background-color: #FFFFFF;
  --background-color-highlight-light: #F0F0F0;
  --background-color-highlight: #CCCCCC;
  --accent-color: #27A2CC;
  --highlight-color: #FDCB50;
  --text-color-white: #FFFFFF;
  --text-color-dark: #000000;
  --text-color-light: #FFFFFF;
  --text-color-medium-light: #CCCCCC;
  --text-color-medium: #888888;
  --text-color-medium-dark: #333333;
  --row-primary-color: #FFFFFF;
  --row-alternating-color: #c1c9ff;
  --footer-height: 90px;
  --sidebar-width: 220px;
}

body.dark-mode {
  --primary-color: #6674f1;
  --primary-color-hover: #6977f7;
  --secondary-color: #384457;
  --tertiary-color: #4a5568;
<<<<<<< HEAD
  --background-color: #716464;
  --accent-color: #63b3ed;
  --highlight-color:  #2B388F;
  --text-color-dark: #e2e8f0;
  --text-color-light: #ffffff;
  --text-color-medium: #cbd5e0;
=======
  --background-color: #3d3d3d;
  --background-color-highlight-light: #303030;
  --background-color-highlight: #282828; 
  --accent-color: #27A2CC;
  --highlight-color: #ecc94b;
  --text-color-white: #FFFFFF;
  --text-color-dark: #FFFFFF;
  --text-color-light: #777777;
  --text-color-medium-light: #999999;
  --text-color-medium: #BBBBBB;
  --text-color-medium-dark: #DDDDDD;
>>>>>>> 039e282f
  --row-primary-color: #2d3748;
  --row-alternating-color: #4a5568;
}

body {
  height: 100vh;
  background-color: var(--background-color);
  margin: 0;
  padding: 0;
  font-family: -apple-system, BlinkMacSystemFont, 'Segoe UI', 'Roboto', 'Oxygen',
    'Ubuntu', 'Cantarell', 'Fira Sans', 'Droid Sans', 'Helvetica Neue',
    sans-serif;
  -webkit-font-smoothing: antialiased;
  -moz-osx-font-smoothing: grayscale;
}

#root {
  margin: 0;
  padding: 0;
  height: 100vh;
  overflow-y: hidden;
}

footer {
  position: fixed;
  bottom: 0;
  left: 0;
  width: var(--sidebar-width);
  background-color: var(--background-color);
  color: var(--text-color-medium-dark);
  padding: 15px;
  text-align: center;
  border-top: 1px solid #999999;
}

a {
  color: var(--primary-color);  
}

a:hover {
  color: var(--primary-color-hover);
}

a:active {
  color: var(--primary-color);
}

a:visited {
  color: var(--primary-color);
}

input, select, option {
  color: var(--text-color-dark);
  background-color: var(--background-color);
  border: 1px solid var(--text-color-medium-dark);
  box-shadow: none;
  padding: 8px;
  border-radius: 4px; 
}

p, div {
  color: var(--text-color-dark);
}

h1 {
  color: var(--text-color-light);
  padding-top: 0px;
  margin-top: 0px;
}

h2 {
  color: var(--text-color-dark);
  padding-top: 0px;
  margin-top: 0px;
}

h3 {
  color: var(--text-color-medium-dark);
}

h4 {
  color: var(--text-color-medium-dark);
}

select {
  padding: 8px;
  border: 1px solid var(--background-color-highlight);
  height: 40px;
  border-radius: 4px;
}

button {
  cursor: pointer;
  background-color: var(--accent-color);
  color: var(--text-color-white);
  font-size: 16px;
  font-weight: bold;
  border: none;
  outline: none;
  border-radius: 5px;
  padding: 15px;
  margin-top: 10px;
}

button:hover {
  box-shadow: 0 4px 12px rgba(0, 0, 0, 0.1);
}

.btn-group button {
  background-color: var(--background-color-highlight);
  color: var(--text-color-medium-dark);
  border-radius: 0px;
  padding: 10px;
  font-size: 12px;
  margin-top: 0px;
}

.btn-group button:hover {
  box-shadow: 0;
  border-right: 1px solid var(--text-color-medium);
  border-left: 1px solid var(--text-color-medium);
}

.btn-group button:disabled {
  color: var(--text-color-medium);
}

.greyedOut {
  color: var(--text-color-medium-dark);
}

/* Styling for Loading Page */

.loadingContainer {
  background-color: var(--primary-color);
  display: flex;
  min-height: 100vh;
  justify-content: center;
  align-items: center;
}

.loadingContent {
  color: var(--text-color-light);
  text-align: center;
}

.loader {
  border: 16px solid #f3f3f3;
  /* Light grey */
  border-top: 16px solid #3498db;
  /* Blue */
  border-radius: 50%;
  width: 40px;
  height: 40px;
  animation: spin 2s linear infinite;
  text-align: center;
  margin: auto;
}

@keyframes spin {
  0% {
    transform: rotate(0deg);
  }

  100% {
    transform: rotate(360deg);
  }
}

Styling for Navigation

#navButton{
  padding:0;
  margin: 0;
  border: 0;
  padding-block:0;
  padding-inline:0;
  background-color: var(--primary-color);
}

#navIcon{
  border-image: 0;
  width: 40px;
  height: 40px;
  padding: 0;
  margin: 0;
}

code {
  font-family: source-code-pro, Menlo, Monaco, Consolas, 'Courier New', monospace;
}

/* Styling for Main Container and Sidebar */

.main {
  margin-left: 250px;
  padding: 0px;
  display: flex;
  min-height: 100vh; /* Ensures the container is at least the height of the viewport */
  background-color: var(--background-color);
<<<<<<< HEAD
  flex-direction: column; /* Ensures content stacks vertically */
=======
  overflow-y: hidden;
>>>>>>> 039e282f
}

.flex {
  display: flex;
}

/* .sidePanel {
  flex: 1;
  padding: 20px;
  margin-left: 10px;
} */

/* .sidebar {
  padding:0;
  margin:0; 
  width: 200px; 
  height: 100vh;
  background-color: var(--primary-color);
  transition: width 0.5s ease;
} */

.sidebar.collapsed {
  width: 40px;
}

/* .header {
  text-align: center;
  padding: 0;
  margin-bottom: 10px;
}

.header.collapsed {
  display: none;
}

.menu-items a:hover {
  background-color: var(--accent-color);
}

.menu-items.collapsed a {
  display: none;
}

.sidebar a {
  color: var(--text-color-light);
  font-weight: bold;
  display: block;
  padding: 12px;
  text-decoration: none;
}

/* .toggle-sidebar {
  color: var(--text-color-light);
  background-color: var(--primary-color);
  border: none;
  cursor: pointer;
  padding: 10px;
  text-align: left;
  width: 40px;
} */

/* .toggle-sidebar:hover {
  background-color: var(--tertiary-color);
}

.isActive{
  background-color: var(--secondary-color);
  color: var(--text-color-light);
} */

/* Styling for Home, Content, and Page Containers */

.content {
  padding: 20px;
  margin: 0;
  min-height: 100vh;
  background-color: var(--background-color);
  flex: 1;
  overflow-x: hidden;
}

.page {
  min-height: 100vh;
  padding: 20px;
  background-color: var(--background-color);
  overflow-x: hidden;
  /*position: static;*/
}

.homeContainer {
  width: 75%;
  height: 400px;
  background-color: rgba(0, 0, 0, 0.5);
  border-radius: 10px;
  padding: 20px;
  color: var(--text-color-light);
  font-size: 48px;
  font-weight: bold;
  margin-top: 30px;
}

.homeContainer p {
  margin: 0;
  padding: 0;
  margin-bottom: 30px;
}

.homeContainer p:nth-of-type(2) {
  margin-left: 75px;
}

.homeContainer p:nth-of-type(3) {
  margin-left: 150px;
}

.homeContainer p:nth-of-type(4) {
  margin-left: 225px;
}

/* Styling for Slideshows */

.slideshowWindow {
  height: 500px;
  width: auto;
  margin: 30px;
  padding: 20px;
  border: 25px solid var(--secondary-color);
  background-color: var(--background-color);
}

.slide {
  height: 100%;
  width: auto;
  font-size: 28px;
  background-color: var(--background-color);
}

.slide div.titleContainer {
  height: 350px;
  width: auto;
  text-align: center;
  vertical-align: center;
}

.slide div.contentContainer {
  height: 350px;
  width: auto;
}

.slide div.audioBar {
  height: 20px;
  width: auto;
  text-align: right;
}

.slide p {
  background-color: var(--background-color);
}

.slide h1 {
  font-size: 40px;
  color: var(--secondary-color);
  border: none;
}

.slide h2 {
  font-size: 36px;
  color: var(--secondary-color);
  text-align: center;
  border-bottom: 3px solid var(--tertiary-color);
}

.slide h2.slideSubTitle {
  font-size: 36px;
  color: var(--secondary-color);
  border: none;
}

.slide ul,
.slide ul li {
  background-color: var(--background-color);
  margin-bottom: 5px;
}

.slideWindowControlBar {
  display: flex;
  justify-content: center;
}

.slideWindowControlBar div {
  text-align: right;
}

.slideWindowControlBar div.slidePageNumber {
  flex: 1;
  text-align: left;
  color: #333333;
}

/* Styling for Cards */

.cardRow {
  display: flex;
  justify-content: center;
  width: 100%;
}

.cardRow a {
  text-decoration: none;
  color: var(--text-color-dark);
}

.card {
  flex: 1;
  min-height: 450px;
  max-width: 450px;
  margin-left: 20px;
  margin-right: 20px;
  background-color: var(--background-color);
  box-shadow: 0 4px 12px rgba(0, 0, 0, 0.1);
}

.card:hover {
  box-shadow: 0 8px 16px 0 rgba(0, 0, 0, 0.2);
}

.cardHeader {
  background-color: var(--secondary-color);
  color: var(--text-color-light);
  border-radius: 10px 10px 0px 0px;
  height: 200px
}

.cardContainer {
  padding: 20px;
  height: 100%;
  border-radius: 0px 0px 10px 10px;
  color: var(--text-color-medium-dark);
}

.cardContainer h3 {
  padding: 0;
  margin: 0;
  color: var(--text-color-medium-dark);
}

/* Styling for Stock Charting */

.chartContainer {
  width: 700px;
  margin-left: 10px;
}

.priceSearchFormContainer {
  display: flex;
  gap: 15px;
  margin: 0;
  padding: 0;
}

.priceSearchBar {
  padding: 8px;
  width: 400px;
  border: 1px solid black;
  height: 30px;
  border-radius: 4px;
  margin-right: 8px;
}

.priceSearchButton {
  height: 50px;
  width: 50px;
  border-radius: 4px;
  background-color: var(--accent-color);
  transition: 0.2s;
}

.priceSearchButton:hover {
  background-color: var(--accent-color);
  box-shadow: 5px 5px 5px 0px rgba(186, 186, 186, 0.5);
}

.btn-group {
  text-align: right;
  padding-right: 30px;
}

/* Styling for BrowseFAQ Page */

.gridContainer {
  display: grid;
  grid-template-columns: 50% 50%;
}

.divSpacing {
  padding: 2%;
}

.faq-card {
  background-color: #fff;
  padding: 2%;
  border-radius: 5px;
  box-shadow: 0 2px 5px rgba(0, 0, 0, 0.1)
}

.faq-tableOfContents {
  background-color: var(--background-color);
  padding: 2%;
  border-radius: 5px;
  box-shadow: 0 2px 5px rgba(0, 0, 0, 0.1)
}

/* Styling for Risk Analysis Page */

.riskTitleContainer {
  display: flex;
  flex-direction: row;
  align-items: center;
  margin-bottom: 10px;
}

.riskIcon {
  font-size: 36px;
}

.riskPage {
  min-width: calc(100vw - 400px);
  background-color: var(--background-color);
}

.riskBody {
  display: flex;
  justify-content: space-around;
  width: 100%;
}

.riskHeader {
  text-align: center;
}

.inputGroup {
  display: flex;
  flex-direction: column;
  width: 75%;
  margin-bottom: 10px;
}

.inputLabel {
  margin-left: 10px;
}

.popoverContent {
  max-width: 200px;
  padding: 5px;
  border-radius: 10px;
  background-color: rgba(29, 32, 40, 0.9);
  color: var(--text-color-light)
}

.userInput {
  width: 100%;
  margin: 5px;
  background-color: #b4b9cc;
  border-color: transparent;
  border-radius: 5px;
}

.explanationText {
  font-size: small;
}

.hollow {
  display: flex;
  justify-content: center;
  align-items: center;
}

.hollow span {
  z-index: 2;
  font-size: 24pt;
}

.hollow::after {
  content: "";
  position: absolute;
  height: 200px;
  width: 200px;
  border-radius: 50%;
  background-color: var(--background-color);
  border: 2px solid black;
}

.riskContainer {
  display: flex;
  flex-direction: column;
  border-radius: 10px;
  padding: 10px;
  background-color: var(--background-color); 
  align-items: center;
  min-width: 300px;
}

.diversificationInputContainer {
  display: flex;
  flex-direction: column;
}

.diversificationInputRow {
  display: flex;
  flex-direction: row;
  justify-content: space-around;
}

.diversificationBox {
  display: flex;
  flex-direction: column;
  align-items: center;

}

.diversificationInput {
  width: 40%;
  aspect-ratio: 3 / 1;
  text-align: center;
  margin-bottom: 10px;
}

.bigbutton {
  background-color: var(--primary-color);
  color: var(--text-color-light);
  font: bold;
  font-size: 16px;
  padding: 8px;
  border-radius: 4px;
}

.bigScoreContainer {
  display: flex;
  flex-direction: column;
  align-self: center;
  width: 90%;
  align-items: center;
  margin-top: 10px;
}

.scoreComponentContainer {
  display: flex;
  width: 75%;
  flex-direction: row;
  justify-content: space-around;
  align-items: center;
  border: black 2px solid;
  margin-bottom: 10px;
  padding: 5px;
  border-radius: 5px;

}

.scoreComponent {
  background-color: var(--row-alternating-color);
  color: var(--text-color-medium-dark);
  border-radius: 3px;
  min-width: 30%;
  text-align: center;
}

.highlight {
  background-color: var(--highlight-color);
}

.pieChartContainer {
  display: flex;
  flex-direction: column;
}

.keyColorsContainer {
  display: flex;
  flex-direction: row;
  justify-content: space-around;
  width: 100%;
}

.colorCodeBox {
  display: flex;
  flex-direction: row;
  align-items: center;
}

.keyColors {
  height: 10px;
  width: 10px;
  border-radius: 2px;
  margin-right: 5px;
}

/* Styling for Portfolio Page */

.portfolioTableContainer {
  height: 135px;
  border: 0;
  padding: 0;
  margin: 0;
  position: relative;
  overflow-y: scroll;
}

.portfolioTable {
  width: 100%;
  border: 0;
  margin: 0;
  padding: 0;
  border-collapse: collapse;
  position: relative;
  display: block;
}

.portfolioTable thead {
  position: sticky;
  top: 0;
  background-color: var(--tertiary-color);
  z-index: 1;
}

.portfolioTable tr th {
  min-width: 135px;
  padding: 2px;
  text-align: left;
  border: 1px solid #666666;
}

.portfolioTable tr td {
  padding: 2px;
  border: 1px solid #666666;
  margin: 0;
  font-size: 14px;
}

.portfolioTable tr td.numeric {
  text-align: right;
}

/* Styling for Financial Statement Table */
.statementTable {
  width: 100%;
  border: 0;
  margin: 0;
  padding: 0;
  border-collapse: collapse;
}

.statementTable tr {
  background-color: var(--row-primary-color);
}

.statementTable tr.alternating {
  background-color: var(--row-alternating-color);
}

.statementTable th {
  text-align: left;
  border-bottom: 1px solid black;
}

.statementTable th.value {
  text-align: right;
  width: 125px;
}

.statementTable td.total {
  font-weight: bold;
  text-decoration: underline;
}

.statementTable td span.negative {
  color: red;
}

.statementTable td.subTotal {
  text-decoration: underline;
}

.statementTable td.indent1 {
  padding-left: 40px;
}

.statementTable td.indent2 {
  padding-left: 80px;
}

.statementTable td.indent3 {
  padding-left: 120px;
}

.statementTable td.statementValue {
  width: 100px;
  text-align: right;
  padding-left: 50px;
}

.statementTable td.statementValue div.valueContainer {
  display: flex;
  justify-content: space-between;
  align-items: center;
}

div.valueContainer span.numericValue {
  text-align: right;
}

/* General Styles */
body {
  font-family: 'Arial', sans-serif;
  margin: 0;
  background-color: var(--background-color);
}

.container {
  display: flex;
  height: 100vh;
  flex-wrap: wrap;
}

.sidebar {
  position: fixed;
  top: 0;
  left: 0;
  width: 250px; /* Adjust width as needed */
  height: 100%;
  background-color: var(--background-color); /* Adjust background color as needed */
  z-index: 1000; /* Ensure it stays on top of other elements */
  box-shadow: 2px 0 5px rgba(0, 0, 0, 0.1); /* Optional: add a shadow for better visibility */
  overflow-y: auto; /* Allow scrolling within the sidebar if needed */
}

.sidebar-padding {
  padding: 10px;
}

.logo {
  text-align: center;
}

.logo img {
  height: 75px;
  margin-top: 5px;
  margin-bottom: 5px;
}

nav ul {
  list-style: none;
  padding: 0;
}

nav ul li {
  margin-bottom: 15px;
}

nav ul li a {
  text-decoration: none;
  color: var(--text-color-dark);
  font-size: 14px;
  display: flex;
  align-items: center;
  padding: 5px;
  border-radius: 10px;
  transition: background-color 0.3s ease;
}

nav ul li a .material-icons {
  margin-right: 10px;
}

/* Add background color on hover */
nav ul li a:hover {
<<<<<<< HEAD
  background-color: var(--highlight-color);
=======
  background-color: var(--background-color-highlight);
>>>>>>> 039e282f
}
.mt-1{
  margin-top: 10px;
}
.tools h4 {
  font-size: 14px;
  margin-bottom: 5px;
}

.tools ul {
  list-style: none;
  padding: 0;
}

.tools ul li {
  margin-bottom: 10px;
}

.tools ul li a {
  text-decoration: none;
  color: var(--text-color-dark);
  display: flex;
  align-items: center;
  padding: 5px;
  border-radius: 10px;
  font-size: 14px;
  transition: background-color 0.3s ease;
}

.tools ul li a .material-icons {
  margin-right: 10px;
}

.tools ul li a:hover {
  background-color: var(--highlight-color);
}

/* Top Navigation */
.top-nav {
  display: flex;
  justify-content: space-between;
  align-items: center;
  padding: 20px;
  /* background-color: #fff; */
  /* box-shadow: 0 4px 8px rgba(0, 0, 0, 0.1); */
  margin-bottom: 20px;
  border-radius: 10px;
}

.nav-left h1 {
  font-size: 24px;
  color: var(--text-color-medium-dark);
  display: flex;
  align-items: center;
}

.nav-left h1 .material-icons {
  margin-right: 10px;
}

.nav-center {
  position: relative;
}

.nav-center .search-icon {
  position: absolute;
  top: 50%;
  left: 10px;
  transform: translateY(-50%);
  color: var(--text-color-light);
}

.nav-center input {
  padding: 10px 10px 10px 40px;
  border: 1px solid #ddd;
  border-radius: 20px;
  width: 300px;
  font-size: 16px;
}

.nav-right .profile-picture {
  width: 40px;
  height: 40px;
  border-radius: 50%;
  object-fit: cover;
}

/* Main content grid that holds both stats and news bar */
.content-grid {
  display: flex;
  justify-content: space-between;
  gap: 20px;
  margin-top: 20px;
}

/* Stats section */
.stats {
  flex: 1 1 60%;
  display: flex;
  justify-content: space-between;
  flex-wrap: wrap;
  height:60%;
  margin-bottom: 30px;
}

.current-month {
  background-color: var(--primary-color);
  position: relative;
  padding: 10px;
  height: 150px!important;
}

.stats>div {
  background-color: var(--background-color-highlight-light);
  padding: 10px;
  border-radius: 10px;
  flex: 1 1 calc(33.333% - 20px);
  /* Flexible width for each stat */
  box-shadow: 0px 4px 6px rgba(0, 0, 0, 0.1);
  margin: 10px;
}

.stats h3 {
  display: flex;
  align-items: center;
}

.stats h3 .material-icons {
  margin-right: 10px;
}

/* News updates section on the same row as stats */
.news-updates {
  background-color: var(--background-color-highlight-light);
  flex: 1 1 40%;
  padding: 20px;
  border-radius: 10px;
  box-shadow: 0px 4px 6px rgba(0, 0, 0, 0.1);
  margin-bottom: 30px;
}

.news-item {
  margin-bottom: 20px;
  display: flex;
  align-items: flex-start;
}

.news-item-link {
  cursor: pointer;
  color: var(--primary-color);
}

.news-item-link:hover {
  cursor: pointer;
  color: var(--primary-color-hover);
}

.news-item-image {
  vertical-align: top; 
}

.news-item-image img {
  display: block;
}

.news-item h4 {
  font-size: 20px;
}

.news-item h4 .material-icons {
  margin-right: 10px;
}

.news-item p {
  margin: 5px 0;
}

/* Promo Section (below the stats and news) */
.promo {
  flex: 1 1 60%; /* Allow the promo section to take up 60% of the container width */
  padding: 10px;
  background-color: var(--background-color-highlight-light) !important;
  border-radius: 10px;
  box-shadow: 0 4px 8px rgba(0, 0, 0, 0.064) !important;
  display: flex;
  justify-content: space-between;
  align-items: center;
}

.earnings .invested {
  display: flex;
  height:50px;
  margin-bottom: 10px;
}

.promo button {
  margin-right: 10px;
  padding: 10px 20px;
  border: none;
  background-color: var(--primary-color-hover);
  color: white;
  border-radius: 5px;
  cursor: pointer;
}

/* Trades Section: Chart + Recent Trades */
.trades-section {
  display: flex;
  justify-content: space-between;
  margin-bottom: 20px;
  gap: 20px;
}

/* Trades Chart Section */
.trades-chart {
  flex: 1;
  background-color: var(--background-color);
  padding: 20px;
  border-radius: 10px;
  box-shadow: 0 4px 8px rgba(0, 0, 0, 0.1);
}

.trades-chart h2 {
  font-size: 24px;
  margin-bottom: 10px;
}

.trades-chart canvas {
  width: 100%;
  height: 300px;
}

/* Your Trades Section (Netflix and Apple Inc.) */
.your-trades {
  width: 250px;
  background-color: var(--background-color-highlight-light) !important;
  padding: 20px;
  border-radius: 10px;
  height: 150px !important;
  box-shadow: 0 4px 8px rgba(0, 0, 0, 0.064) !important;
}

.your-trades h3 {
  font-size: 18px;
  margin-bottom: 15px;
}

.trade {
  display: flex;
  justify-content: space-between;
  align-items: center;
  margin-bottom: 10px;
}

.trade p {
  margin: 0;
  font-size: 16px;
  font-weight: 500;
}

.trade-amount {
  font-weight: bold;
}

.trade-amount.positive {
  color: green;
}

.trade-amount.negative {
  color: red;
}

.trade-time {
  display: block;
  font-size: 12px;
  color: var(--text-color-medium-dark);
  margin-left: auto;
}

.all-trades-link {
  display: block;
  margin-top: 20px;
  padding: 10px 20px;
  border-radius: 5px;
  text-align: right;
  font-size: 14px;
  color: var(--primary-color);
  text-decoration: none;
}

.all-trades-link:hover {
  text-decoration: underline;
}

.current-month {
  background-color: var(--primary-color) !important;
  color: var(--text-color-white);
  padding: 0;
  margin: 0;
}

.current-month h3 {
  margin-top: 5px;
  color: var(--text-color-white);
}

.current-month p {
  display: flex;
  align-items: center;
  color: orange;
  font-size: small;
}

.promo {
  position: relative;
  display: flex;
  align-items: center;
  justify-content: space-between;
  padding: 20px;
  border-radius: 10px;
  box-shadow: 0px 4px 6px rgba(0, 0, 0, 0.1);
  width: 53.5%;
}

.promo-text {
  flex: 1;
  padding-right: 20px;
}

.news-img {
  width: 40%;
  /* Ensure the image takes up the full width of its container */
  height: 60%;
  /* Maintain the aspect ratio */
  border-radius: 10px;
  object-fit: cover;
  /* Ensure the image covers the container without stretching */
}

.promo-img {
  width: 40%;
  /* Ensure the image takes up the full width of its container */
  height: auto;
  /* Maintain the aspect ratio */
  border-radius: 10px;
  object-fit: cover;
  /* Ensure the image covers the container without stretching */
}

.trade-button {
  padding: 10px 20px;
  background-color: var(--primary-color-hover);
  color: var(--text-color-light);
  border: none;
  border-radius: 5px;
  cursor: pointer;
}


/* Media Queries for responsiveness */
@media (max-width: 1024px) {
  .content-grid {
    flex-direction: column;
  }

  .stats {
    flex-direction: row;
    flex-wrap: wrap;
  }

  .stats>div {
    flex: 1 1 calc(50% - 20px);
    /* Two columns on smaller screens */
  }

  .stats div {
    background-color: var(--background-color-highlight-light);
  }

  .news-updates {
    margin-top: 20px;
    flex: 1 1 100%;
    background-color: var(--background-color-highlight-light);
    /* Full width news updates on tablet */
  }
}

@media (max-width: 768px) {
  .top-nav {
    flex-direction: column;
    align-items: flex-start;
  }

  .nav-center {
    margin-top: 10px;
    width: 100%;
  }

  .nav-center input {
    width: 100%;
    /* Full width on smaller screens */
  }

  .nav-right {
    margin-top: 10px;
  }

  .content-grid {
    flex-direction: column;
  }

  .stats>div {
    flex: 1 1 100%;
    /* Full width stats on mobile */
  }

  .news-updates {
    flex: 1 1 100%;
    margin-top: 20px;
    background-color: var(--background-color-highlight-light);
  }
}
.page {
  padding: 20px;
  font-family: Arial, sans-serif;
}

.portfolio-overview {
  display: flex;
  justify-content: space-between;
  margin-bottom: 20px;
}

.portfolio-card {
  background-color: var(--background-color);
  padding: 20px;
  border-radius: 5px;
  width: 45%;
  text-align: center;
}

.portfolio-value, .buying-power {
  font-size: 24px;
  font-weight: bold;
}

.stock-list {
  display: flex;
  flex-wrap: wrap;
  gap: 20px;
  margin-bottom: 30px;
}

.stock-card {
  background-color: var(--background-color-highlight-light);
  padding: 20px;
  border-radius: 5px;
  width: 30%;
  box-shadow: 0 2px 5px rgba(0, 0, 0, 0.1);
}

.numeric {
  font-weight: bold;
}

.positive {
  color: green;
}

.negative {
  color: red;
}

.portfolio-chart {
  margin-top: 20px;
}

.faq-page {
  font-family: Arial, sans-serif;
}

.faq-page h1 {
  font-size: 32px;
  color: var(--primary-color) ;
  text-align: center; 
  margin: 0 auto;
}

.faq-page h2 {
  font-size: 24px;
  color: var(--primary-color) ;
  text-align: center; 
  margin: 0 auto;
}

.search-box {
  width: 100%;
  padding: 10px;
  margin: 20px 0;
  font-size: 16px;
  border: 1px solid var(--background-color-highlight);
  border-radius: 50px;
}

.faq-container {
  display: flex;
  flex-direction: row;
  gap: 20px;
}

.faq-card {
  width: 100%;
  border: 1px solid var(--background-color-highlight);
  border-radius: 8px;
  padding: 20px;
  box-shadow: 0 2px 5px rgba(0, 0, 0, 0.1);
  background-color: var(--background-color);
  margin: 10px 0;
  box-sizing: border-box;
}

.faq-card h3 {
  font-size: 20px;
  color: var(--primary-color);
  border-bottom: 2px solid var(--background-color-highlight);
  padding-bottom: 10px;
}

.faq-card h4 {
  cursor: pointer;
  color: var(--primary-color);
}

.faq-question {
  cursor: pointer;
  color: #007bff;
}

.faq-question:hover {
  text-decoration: underline;
}

.faq-card p {
  margin: 10px 0;
  transition: all 0.3s ease;
}

/* updated /
/ StockAnalysis.css */

.stock-analysis {
  margin: 20px;
  font-family: Arial, sans-serif;
  color: var(--text-color-medium-dark);
}

.search-bar {
  display: flex;
  justify-content: center;
  align-items: center;
  margin-bottom: 20px;
}

.search-bar input {
  width: 400px;
  height: 35px;
  padding: 10px;
  font-size: 18px;
  border: 1px solid var(--background-color-highlight);
  border-radius: 5px;
}

.search-bar button {
  margin-left: 15px;
  padding: 10px 20px;
  font-size: 18px;
  border: none;
  background-color: var(--accent-color);
  cursor: pointer;
  border-radius: 5px;
}

.search-bar button:hover {
  background-color: var(--accent-color);
}

.stock-table {
  width: 100%;
  border-collapse: collapse;
  margin-top: 10px;
}

.stock-table th,
.stock-table td {
  border: 1px solid var(--background-color-highlight);
  padding: 12px;
  text-align: center;
}

.stock-table th {
  background-color: #f4f4f4;
  font-weight: bold;
}

.stock-table tr:nth-child(even) {
  background-color: #f9f9f9;
}

.stock-table tr:hover {
  background-color: #f1f1f1;
}

.as-of-date {
  font-style: italic;
  font-size: 0.9em;
  text-align: center;
  padding-top: 15px;
  color: #666;
}

.export-buttons {
  text-align: center;
  margin-top: 20px;
}

.export-buttons button {
  margin-right: 10px;
  padding: 10px 20px;
  font-size: 16px;
  border: none;
  background-color: #28a745;
  color: var(--text-color-white);
  cursor: pointer;
  border-radius: 5px;
}

.export-buttons button:hover {
  background-color: #218838;
}

.stock-chart {
  max-width: 600px;
  margin: 20px auto;
}
.investment-pool-container {
  font-family: Arial, sans-serif;
  padding: 20px;
}

.header-container {
  display: flex;
  justify-content: space-between;
  align-items: center;
}

.page-title {
  font-size: 24px;
  font-weight: bold;
  color:#000;
}

.survey-button,
.create-pool-button {
  background-color: var(--accent-color);
  border: none;
  border-radius: 5px;
  padding: 10px 15px;
  cursor: pointer;
  margin-left: 10px;
}

.survey-button:hover,
.create-pool-button:hover {
  background-color: var(--accent-color);
}

.content-grid {
  display: flex;
  margin-top: 20px;
}

.metrics-and-investments {
  flex: 2;
  margin-right: 20px;
}

.metrics-grid {
  display: grid;
  grid-template-columns: repeat(2, 1fr);
  gap: 15px;
  margin-bottom: 20px;
}

.metric-card {
  background-color: var(--background-color-highlight-light);
  border: 1px solid var(--background-color-highlight);
  padding: 15px;
  border-radius: 5px;
  text-align: center;
}

.metric-value {
  font-size: 18px;
  font-weight: bold;
}

.metric-value.green {
  color: #28a745;
}

.table-container {
  margin-top: 20px;
}

.investment-table {
  width: 100%;
  border-collapse: collapse;
}

.investment-table th,
.investment-table td {
  border: 1px solid var(--background-color-highlight);
  padding: 10px;
  text-align: left;
}

.investment-table th {
  background-color: var(--background-color-highlight);
}

.investment-pools {
  flex: 1;
}

.pool-list {
  list-style: none;
  padding: 0;
}

.pool-list li {
  background-color: var(--background-color-highlight-light);
  border: 1px solid var(--background-color-highlight);
  padding: 10px;
  border-radius: 5px;
  margin-bottom: 10px;
}

.pool-list button {
  margin-left: 10px;
  background-color: #ffc107;
  color: black;
  border: none;
  padding: 5px 10px;
  cursor: pointer;
}

.pool-list button:hover {
  background-color: #e0a800;
}

.modal-overlay {
  position: fixed;
  top: 0;
  left: 0;
  right: 0;
  bottom: 0;
  background-color: rgba(0, 0, 0, 0.5);
  display: flex;
  justify-content: center;
  align-items: center;
}

.modal-content {
  background-color: var(--background-color);
  padding: 20px;
  border-radius: 10px;
  position: relative;
  width: 90%;
  max-width: 500px;
}
.form-group {
  margin-bottom: 15px;
}

.form-group label {
  display: block;
  margin-bottom: 5px;
}

.form-group input,
.form-group select {
  width: 100%;
  padding: 8px;
  border: 1px solid var(--background-color-highlight);
  border-radius: 5px;
}

.submit-button {
  background-color: #007bff;
  color: white;
  border: none;
  border-radius: 5px;
  padding: 10px 15px;
  cursor: pointer;
}

.submit-button:hover {
  background-color: var(--accent-color);
}
.survey-overlay {
  position: fixed;
  top: 0;
  left: 0;
  right: 0;
  bottom: 0;
  background-color: rgba(0, 0, 0, 0.5);
  display: flex;
  justify-content: center;
  align-items: center;
  z-index: 1000;
}

.survey-container {
  background-color: var(--background-color);
  border-radius: 8px;
  padding: 2rem;
  position: relative;
  width: 90%;
  max-width: 600px;
  max-height: 90vh;
  overflow-y: auto;
  box-shadow: 0 2px 10px rgba(0, 0, 0, 0.1);
}

.close-button {
  position: absolute;
  right: 0px;
  top: 0px;
  font-size: 1rem;
  background: none;
  border: none;
  cursor: pointer;
  color: #666;
}

.close-button:hover {
  color: #333;
}

.survey-title {
  font-size: 1.5rem;
  font-weight: bold;
  margin-bottom: 1.5rem;
  color: #333;
}

.question-container {
  margin-bottom: 2rem;
}

.question-text {
  font-size: 1.1rem;
  margin-bottom: 1rem;
  color: #444;
}

.options-container {
  display: flex;
  flex-direction: column;
  gap: 0.75rem;
}

.option-button {
  padding: 1rem;
  text-align: left;
  background-color: var(--background-color-highlight-light);
  border: 2px solid transparent;
  border-radius: 6px;
  color: var(--text-color-dark);
  cursor: pointer;
  transition: all 0.2s ease;
}

.option-button:hover {
  background-color: #e5e5e5;
}

.option-button.selected {
  background-color: var(--primary-color);
  color: var(--text-color-light);
  border-color: #2563eb;
}

.navigation-container {
  display: flex;
  justify-content: space-between;
  margin-top: 2rem;
}

.nav-button, .submit-button {
  padding: 0.75rem 1.5rem;
  border-radius: 6px;
  cursor: pointer;
  font-weight: 500;
  transition: background-color 0.2s ease;
}

.nav-button {
  background-color: var(--primary-color);
  color: var(--text-color-light);
  border: none;
}

.nav-button:hover:not(:disabled) {
  background-color: var(--accent-color);
}

.nav-button:disabled {
  background-color: #ccc;
  cursor: not-allowed;
}

.submit-button {
  background-color: #10b981;
  color: white;
  border: none;
}

.submit-button:hover:not(:disabled) {
  background-color: #059669;
}

.submit-button:disabled {
  background-color: #ccc;
  cursor: not-allowed;
}

.progress-text {
  text-align: center;
  margin-top: 1rem;
  color: #666;
  font-size: 0.9rem;
}

.result-container {
  text-align: center;
}

.result-title {
  font-size: 1.5rem;
  font-weight: bold;
  margin-bottom: 1rem;
  color: #333;
}

.result-text {
  font-size: 1.25rem;
  margin-bottom: 2rem;
  color: #444;
}

.close-survey-button {
  padding: 0.75rem 1.5rem;
  background-color: var(--primary-color);
  color: var(--text-color-light);
  border: none;
  border-radius: 6px;
  cursor: pointer;
  font-weight: 500;
  transition: background-color 0.2s ease;
}

.close-survey-button:hover {
  background-color: var(--accent-color);
}

.survey-button {
  padding: 0.75rem 1.5rem;
  background-color: var(--primary-color);
  color: var(--text-color-light);
  border: none;
  border-radius: 6px;
  cursor: pointer;
  font-weight: 500;
  transition: background-color 0.2s ease;
}

.survey-button:hover {
  background-color: var(--accent-color);
}


.disclaimer-container {
  background-color: rgba(0, 0, 0, 0.05);
  padding: 20px;
  border-radius: 8px;
  margin: 20px auto;
  max-width: 600px;
}

.disclaimer-content {
  background-color: white;
  padding: 24px;
  border-radius: 6px;
  box-shadow: 0 2px 4px rgba(0, 0, 0, 0.1);
}

.disclaimer-content h2 {
  color: #333;
  margin-bottom: 16px;
  font-size: 1.5rem;
  font-weight: 600;
}

.disclaimer-text {
  margin-bottom: 24px;
}

.disclaimer-text ul {
  list-style-type: disc;
  padding-left: 24px;
  color: #555;
}

.disclaimer-text li {
  margin-bottom: 12px;
  line-height: 1.5;
}

.disclaimer-buttons {
  display: flex;
  gap: 12px;
  justify-content: flex-start;
}

.agree-button {
  background-color: var(--accent-color);
  padding: 8px 16px;
  border-radius: 4px;
  border: none;
  cursor: pointer;
  font-weight: 500;
  transition: background-color 0.2s;
}

.agree-button:hover {
  background-color: var(--accent-color);
}

.cancel-button {
  background-color: #e5e7eb;
  color: #374151;
  padding: 8px 16px;
  border-radius: 4px;
  border: none;
  cursor: pointer;
  font-weight: 500;
  transition: background-color 0.2s;
}

.cancel-button:hover {
  background-color: #d1d5db;
}

.start-container {
  text-align: center;
  padding: 20px;
}

.btn-success-sm {
  background-color: #28a745;
  color: white;
  border: none;
  border-radius: 5px;
  padding: 5px 10px;
  cursor: pointer;
}

.btn-success-sm:hover {
  background-color: #218838;
}

.btn-danger-sm {
  background-color: #dc3545;
  color: white;
  border: none;
  border-radius: 5px;
  padding: 5px 10px;
  cursor: pointer;
}

.btn-danger-sm:hover {
  background-color: #c82333;
}

.chatBot {
<<<<<<< HEAD
  border: 3px solid #2F8D46;
=======
  border: 3px solid var(--primary-color);
>>>>>>> 039e282f
  border-radius: 10px;
  margin: 50px auto;
  overflow: hidden;
  width: 500px;
  overflow-y: clip;
  height: 600px;
<<<<<<< HEAD
  background: rgb(255, 255, 255);
=======
  background-color: var(--background-color);
>>>>>>> 039e282f
  background-size: contain;
  box-shadow: 0px 0px 10px rgba(0, 0, 0, 0.1);
  background-repeat: no-repeat;
  background-position: center;
}

.chatbox {
  padding: 15px;
  list-style: none;
  overflow-y: auto;
  height: 400px;
}

.chatbox li {
  margin-bottom: 10px;
}

.chat p {
  padding: 10px;
  border-radius: 10px;
<<<<<<< HEAD
  max-width: 70%;
=======
>>>>>>> 039e282f
  word-wrap: break-word;
}

.chat-outgoing p {
<<<<<<< HEAD
  background-color: #162887;
  align-self: flex-end;
  color: #fff;
}

.chat-incoming p {
  background-color: #eaeaea;
=======
  background-color: var(--primary-color);
  align-self: flex-end;
  color: var(--text-color-white);
}

.chat-incoming p {
  background-color: var(--primary-color-hover); /*This is the Chatbot's message*/
  color: var(--text-color-white);
>>>>>>> 039e282f
}

.chat-input {
  padding: 10px;
<<<<<<< HEAD
  border-top: 1px solid #ccc;
=======
  border-top: 1px solid var(--background-color-highlight);
>>>>>>> 039e282f
}

.chat-input textarea {
  width: 522px;
  padding: 10px;
<<<<<<< HEAD
  border: 1px solid #ccc;
=======
  border: 1px solid var(--background-color-highlight);
>>>>>>> 039e282f
  border-radius: 7px;
  resize: none;
  outline: none;
  overflow-y: scroll;
<<<<<<< HEAD
  background-color: #dcdcdc85;
  font-size: 16px;
  color: green;
=======
  background-color: var(--background-color-highlight-light);
  font-size: 16px;
  color: var(--text-color-dark);
>>>>>>> 039e282f
  font-weight: 600;
  margin-top: -10px;
  margin-left: -15px;
  height: 71px;
}

#cross {
  float: right;
  position: relative;
  top: -38px;
  left: -15px;
  cursor: pointer;
  color: white;
  font-weight: bolder;
  font-size: 28px;
}

#cross:hover {
  color: red;
  transition: all .5s;
}

.chatbox .chat p.error {
  color: #ffffff;
  background-color: #ff3737e8;
}

#sendBTN {
  width: 100%;
<<<<<<< HEAD
  padding: 8px;
=======
  padding: 30px;
>>>>>>> 039e282f
  border: 0;
  outline: none;
  font-size: 20px;
  font-weight: 600;
<<<<<<< HEAD
  border-radius: 7px;
  background-color: #2F8D46;
  cursor: pointer;
  color: white;
  margin-top: 12px;
=======
  border-radius: 5px;
  cursor: pointer;
  color: var(--text-color-white);
  margin-top: 12px;
  background-color: var(--primary-color);
}

#sendBTN:hover {
  background-color: var(--primary-color-hover);
>>>>>>> 039e282f
}

.lastMessage {
  margin-top: 50px;
  font-size: 35px;
  font-weight: 600;
<<<<<<< HEAD
  color: darkgreen;
  margin-left: 550px;
}

.chatBot header {
  background-color: #2F8D46;
  text-align: center;
  padding: 10px 0;
  border-radius: 7px 7px 0 0;
}

.chatBot header h2 {
  color: #fff;
  margin: 0;
}

/* Settings Component Styles */
.page {
  padding: 20px;
  background-color: var(--background-color);
  min-height: 100vh;
}

.settings-title {
  margin-bottom: 20px;
  font-size: 24px;
  font-weight: 500;
  color: var(--text-color-dark);
}

.settings-card {
  background-color: white;
  border-radius: 10px;
  padding: 20px;
  margin-bottom: 20px;
  box-shadow: 0 2px 4px rgba(0, 0, 0, 0.1);
}

.card-title {
  text-align: center;
  margin-bottom: 20px;
  font-size: 18px;
  font-weight: 500;
  color: var(--row-primary-color),
}

.api-config-table {
  width: 100%;
  border-collapse: collapse;
}

.table-header {
  display: flex;
  background-color: #e0e0e0;
  font-weight: bold;
  border-radius: 4px 4px 0 0;
}

.header-cell {
  flex: 1;
  padding: 10px;
  text-align: center;
}

.table-row {
  display: flex;
  border-bottom: 1px solid #e0e0e0;
  background-color: #f5f5f5;
}

.api-cell, .key-cell {
  flex: 1;
  padding: 5px 10px;
}

.api-select {
  width: 100%;
  padding: 8px;
  border-radius: 4px;
  border: 1px solid #ddd;
  background-color: #f5f5f5;
}

.api-key-input {
  width: 100%;
  padding: 8px;
  border-radius: 4px;
  border: 1px solid #ddd;
  background-color: white;
}

.save-button-container {
  display: flex;
  flex-direction: column;
  align-items: center;
  margin-top: 20px;
}

.save-button {
  background-color: var(--accent-color);
  color: white;
  border: none;
  border-radius: 4px;
  padding: 10px 20px;
  font-size: 16px;
  cursor: pointer;
}

.save-button:hover {
  background-color: #008999;
}

.message {
  margin-top: 10px;
  color: green;
  text-align: center;
}

.message.error {
  color: red;
}

.style-options {
  display: flex;
  justify-content: center;
  padding: 20px 0;
}
=======
  color: black;
  margin-left: 550px;
}

/* Close button */
.close-btn {
  background-color: var(--background-color);
  color: var(--text-color-dark);
  border: none;
  padding: 5px;
  cursor: pointer;
  margin: 0;
}

.chatBot header {
  display: flex;
  background-color: var(--primary-color);
  justify-content: space-between; /* Position items on opposite sides */
  align-items: center;            /* Vertically center the items */
  padding: 10px 20px 10px 0px;             /* Optional, adjust padding as needed */
  border-radius: 7px 7px 0 0;
}

.chatBot header h2 {
  flex: 1; /* This allows <h2> to take available space */
  text-align: center; /* Center the <h2> text */
  color: var(--text-color-white);
  margin: 0;
}

>>>>>>> 039e282f
<|MERGE_RESOLUTION|>--- conflicted
+++ resolved
@@ -27,14 +27,6 @@
   --primary-color-hover: #6977f7;
   --secondary-color: #384457;
   --tertiary-color: #4a5568;
-<<<<<<< HEAD
-  --background-color: #716464;
-  --accent-color: #63b3ed;
-  --highlight-color:  #2B388F;
-  --text-color-dark: #e2e8f0;
-  --text-color-light: #ffffff;
-  --text-color-medium: #cbd5e0;
-=======
   --background-color: #3d3d3d;
   --background-color-highlight-light: #303030;
   --background-color-highlight: #282828; 
@@ -46,7 +38,6 @@
   --text-color-medium-light: #999999;
   --text-color-medium: #BBBBBB;
   --text-color-medium-dark: #DDDDDD;
->>>>>>> 039e282f
   --row-primary-color: #2d3748;
   --row-alternating-color: #4a5568;
 }
@@ -247,11 +238,7 @@
   display: flex;
   min-height: 100vh; /* Ensures the container is at least the height of the viewport */
   background-color: var(--background-color);
-<<<<<<< HEAD
   flex-direction: column; /* Ensures content stacks vertically */
-=======
-  overflow-y: hidden;
->>>>>>> 039e282f
 }
 
 .flex {
@@ -926,11 +913,7 @@
 
 /* Add background color on hover */
 nav ul li a:hover {
-<<<<<<< HEAD
-  background-color: var(--highlight-color);
-=======
   background-color: var(--background-color-highlight);
->>>>>>> 039e282f
 }
 .mt-1{
   margin-top: 10px;
@@ -2027,22 +2010,14 @@
 }
 
 .chatBot {
-<<<<<<< HEAD
-  border: 3px solid #2F8D46;
-=======
   border: 3px solid var(--primary-color);
->>>>>>> 039e282f
   border-radius: 10px;
   margin: 50px auto;
   overflow: hidden;
   width: 500px;
   overflow-y: clip;
   height: 600px;
-<<<<<<< HEAD
-  background: rgb(255, 255, 255);
-=======
   background-color: var(--background-color);
->>>>>>> 039e282f
   background-size: contain;
   box-shadow: 0px 0px 10px rgba(0, 0, 0, 0.1);
   background-repeat: no-repeat;
@@ -2063,23 +2038,10 @@
 .chat p {
   padding: 10px;
   border-radius: 10px;
-<<<<<<< HEAD
-  max-width: 70%;
-=======
->>>>>>> 039e282f
   word-wrap: break-word;
 }
 
 .chat-outgoing p {
-<<<<<<< HEAD
-  background-color: #162887;
-  align-self: flex-end;
-  color: #fff;
-}
-
-.chat-incoming p {
-  background-color: #eaeaea;
-=======
   background-color: var(--primary-color);
   align-self: flex-end;
   color: var(--text-color-white);
@@ -2088,39 +2050,24 @@
 .chat-incoming p {
   background-color: var(--primary-color-hover); /*This is the Chatbot's message*/
   color: var(--text-color-white);
->>>>>>> 039e282f
 }
 
 .chat-input {
   padding: 10px;
-<<<<<<< HEAD
-  border-top: 1px solid #ccc;
-=======
   border-top: 1px solid var(--background-color-highlight);
->>>>>>> 039e282f
 }
 
 .chat-input textarea {
   width: 522px;
   padding: 10px;
-<<<<<<< HEAD
-  border: 1px solid #ccc;
-=======
   border: 1px solid var(--background-color-highlight);
->>>>>>> 039e282f
   border-radius: 7px;
   resize: none;
   outline: none;
   overflow-y: scroll;
-<<<<<<< HEAD
-  background-color: #dcdcdc85;
-  font-size: 16px;
-  color: green;
-=======
   background-color: var(--background-color-highlight-light);
   font-size: 16px;
   color: var(--text-color-dark);
->>>>>>> 039e282f
   font-weight: 600;
   margin-top: -10px;
   margin-left: -15px;
@@ -2150,22 +2097,11 @@
 
 #sendBTN {
   width: 100%;
-<<<<<<< HEAD
-  padding: 8px;
-=======
   padding: 30px;
->>>>>>> 039e282f
   border: 0;
   outline: none;
   font-size: 20px;
   font-weight: 600;
-<<<<<<< HEAD
-  border-radius: 7px;
-  background-color: #2F8D46;
-  cursor: pointer;
-  color: white;
-  margin-top: 12px;
-=======
   border-radius: 5px;
   cursor: pointer;
   color: var(--text-color-white);
@@ -2175,142 +2111,12 @@
 
 #sendBTN:hover {
   background-color: var(--primary-color-hover);
->>>>>>> 039e282f
 }
 
 .lastMessage {
   margin-top: 50px;
   font-size: 35px;
   font-weight: 600;
-<<<<<<< HEAD
-  color: darkgreen;
-  margin-left: 550px;
-}
-
-.chatBot header {
-  background-color: #2F8D46;
-  text-align: center;
-  padding: 10px 0;
-  border-radius: 7px 7px 0 0;
-}
-
-.chatBot header h2 {
-  color: #fff;
-  margin: 0;
-}
-
-/* Settings Component Styles */
-.page {
-  padding: 20px;
-  background-color: var(--background-color);
-  min-height: 100vh;
-}
-
-.settings-title {
-  margin-bottom: 20px;
-  font-size: 24px;
-  font-weight: 500;
-  color: var(--text-color-dark);
-}
-
-.settings-card {
-  background-color: white;
-  border-radius: 10px;
-  padding: 20px;
-  margin-bottom: 20px;
-  box-shadow: 0 2px 4px rgba(0, 0, 0, 0.1);
-}
-
-.card-title {
-  text-align: center;
-  margin-bottom: 20px;
-  font-size: 18px;
-  font-weight: 500;
-  color: var(--row-primary-color),
-}
-
-.api-config-table {
-  width: 100%;
-  border-collapse: collapse;
-}
-
-.table-header {
-  display: flex;
-  background-color: #e0e0e0;
-  font-weight: bold;
-  border-radius: 4px 4px 0 0;
-}
-
-.header-cell {
-  flex: 1;
-  padding: 10px;
-  text-align: center;
-}
-
-.table-row {
-  display: flex;
-  border-bottom: 1px solid #e0e0e0;
-  background-color: #f5f5f5;
-}
-
-.api-cell, .key-cell {
-  flex: 1;
-  padding: 5px 10px;
-}
-
-.api-select {
-  width: 100%;
-  padding: 8px;
-  border-radius: 4px;
-  border: 1px solid #ddd;
-  background-color: #f5f5f5;
-}
-
-.api-key-input {
-  width: 100%;
-  padding: 8px;
-  border-radius: 4px;
-  border: 1px solid #ddd;
-  background-color: white;
-}
-
-.save-button-container {
-  display: flex;
-  flex-direction: column;
-  align-items: center;
-  margin-top: 20px;
-}
-
-.save-button {
-  background-color: var(--accent-color);
-  color: white;
-  border: none;
-  border-radius: 4px;
-  padding: 10px 20px;
-  font-size: 16px;
-  cursor: pointer;
-}
-
-.save-button:hover {
-  background-color: #008999;
-}
-
-.message {
-  margin-top: 10px;
-  color: green;
-  text-align: center;
-}
-
-.message.error {
-  color: red;
-}
-
-.style-options {
-  display: flex;
-  justify-content: center;
-  padding: 20px 0;
-}
-=======
   color: black;
   margin-left: 550px;
 }
@@ -2341,4 +2147,3 @@
   margin: 0;
 }
 
->>>>>>> 039e282f
