/* Color Scheme */

:root {
  --primary-color: #2B388F;
  --primary-color-hover: #5A67D8;
  --secondary-color: #00878E;
  --tertiary-color: #62C0C2;
  --background-color: #FFFFFF;
  --background-color-highlight-light: #F0F0F0;
  --background-color-highlight: #CCCCCC;
  --accent-color: #27A2CC;
  --highlight-color: #FDCB50;
  --text-color-white: #FFFFFF;
  --text-color-dark: #000000;
  --text-color-light: #FFFFFF;
  --text-color-medium-light: #CCCCCC;
  --text-color-medium: #888888;
  --text-color-medium-dark: #333333;
  --row-primary-color: #FFFFFF;
  --row-alternating-color: #c1c9ff;
  --footer-height: 90px;
  --sidebar-width: 220px;
  --sidebar-footer-width: 190px;
}

body.dark-mode {
  --primary-color: #6674f1;
  --primary-color-hover: #6977f7;
  --secondary-color: #516a91;
  --tertiary-color: #4a5568;
  --background-color: #282828;
  --background-color-highlight-light: #202020;
  --background-color-highlight: #181818; 
  --accent-color: #4a5568;
  --highlight-color: #ecc94b;
  --text-color-white: #EEEEEE;
  --text-color-dark: #DDDDDD;
  --text-color-light: #555555;
  --text-color-medium-light: #777777;
  --text-color-medium: #999999;
  --text-color-medium-dark: #BBBBBB;
  --row-primary-color: #2d3748;
  --row-alternating-color: #4a5568;
}

body {
  height: 100vh;
  background-color: var(--background-color);
  margin: 0;
  padding: 0;
  font-family: -apple-system, BlinkMacSystemFont, 'Segoe UI', 'Roboto', 'Oxygen',
    'Ubuntu', 'Cantarell', 'Fira Sans', 'Droid Sans', 'Helvetica Neue',
    sans-serif;
  -webkit-font-smoothing: antialiased;
  -moz-osx-font-smoothing: grayscale;
}

#root {
  margin: 0;
  padding: 0;
  height: 100vh;
  overflow-y: hidden;
}

.footer {
  position: fixed;
  bottom: 0;
  left: 0;
  width: var(--sidebar-footer-width);
  background-color: var(--background-color);
  color: var(--text-color-medium-dark);
  font-size: 12px;
  padding: 15px;
  text-align: center;
  border-top: 1px solid #999999;
  z-index: 10000; /* Ensure it stays on top of other elements */
  visibility: visible;
}

.footer.collapsed {
  visibility: hidden;
}

a {
  color: var(--primary-color);  
}

a:hover {
  color: var(--primary-color-hover);
}

a:active {
  color: var(--primary-color);
}

a:visited {
  color: var(--primary-color);
}

input, select, option {
  color: var(--text-color-dark);
  background-color: var(--background-color);
  border: 1px solid var(--text-color-medium-dark);
  box-shadow: none;
  padding: 8px;
  border-radius: 4px; 
}

p, div {
  color: var(--text-color-dark);
}

h1 {
  color: var(--text-color-light);
  padding-top: 0px;
  margin-top: 0px;
}

h2 {
  display: flex;
  align-items: center;
  color: var(--text-color-dark);
  padding-top: 0px;
  margin-top: 0px;
}

h2 .material-icons {
  margin-right: 10px;
}

h3 {
  color: var(--text-color-medium-dark);
}

h4 {
  color: var(--text-color-medium-dark);
}

select {
  padding: 8px;
  border: 1px solid var(--background-color-highlight);
  height: 40px;
  border-radius: 4px;
}

button {
  cursor: pointer;
  background-color: var(--accent-color);
  color: var(--text-color-white);
  font-size: 16px;
  font-weight: bold;
  border: none;
  outline: none;
  border-radius: 5px;
  padding: 15px;
  margin-top: 10px;
}

button:hover {
  box-shadow: 0 4px 12px rgba(0, 0, 0, 0.1);
}

button.HamburgerMenu {
  font-size: 18px;
  padding: 10px;
  margin: 0px;
}

.btn-group button {
  background-color: #CCCCCC;
  color: var(--text-color-medium);
  padding: 0px;
  margin: 0px;
}

.btn-group button {
  background-color: var(--background-color-highlight);
  color: var(--text-color-medium-dark);
  border-radius: 0px;
  padding: 10px;
  font-size: 12px;
  margin-top: 0px;
}

.btn-group button:hover {
  box-shadow: 0;
  border-right: 1px solid var(--text-color-medium);
  border-left: 1px solid var(--text-color-medium);
}

.btn-group button:disabled {
  color: var(--text-color-medium);
}

.greyedOut {
  color: var(--text-color-medium-dark);
}

/* Styling for Loading Page */

.loadingContainer {
  background-color: var(--primary-color);
  display: flex;
  min-height: 100vh;
  justify-content: center;
  align-items: center;
}

.loadingContent {
  color: var(--text-color-light);
  text-align: center;
}

.loader {
  border: 16px solid #f3f3f3;
  /* Light grey */
  border-top: 16px solid #3498db;
  /* Blue */
  border-radius: 50%;
  width: 40px;
  height: 40px;
  animation: spin 2s linear infinite;
  text-align: center;
  margin: auto;
}

@keyframes spin {
  0% {
    transform: rotate(0deg);
  }

  100% {
    transform: rotate(360deg);
  }
}

/*Styling for Navigation*/

#navButton{
  padding:0;
  margin: 0;
  border: 0;
  padding-block:0;
  padding-inline:0;
  background-color: var(--primary-color);
}

#navIcon{
  border-image: 0;
  width: 40px;
  height: 40px;
  padding: 0;
  margin: 0;
}

code {
  font-family: source-code-pro, Menlo, Monaco, Consolas, 'Courier New', monospace;
}

/* Styling for Main Container and Sidebar */

.main {
  /*margin-left: 250px;*/
  /*padding: 20px;*/
  display: flex;
  height: 100vh;
  background-color: var(--background-color);
  overflow-y: hidden;
}

.flex {
  display: flex;
}

.sidePanel {
  margin-left: 30px;
} 

.sidebar.collapsed {
  max-width: 55px;
  overflow-x: hidden;
}

.sidebar.collapsed::-webkit-scrollbar {
  display: none;
}

/* Styling for Home, Content, and Page Containers */

.content {
  padding: 20px;
  margin: 0;
  min-height: 100vh;
  background-color: var(--background-color);
  flex: 1;
  overflow-x: hidden;
}
.content{
  padding: 20px;
}
.content.closed{
  /* position: relative; */
  right: 200px;
}

.page {
  min-height: 100vh;
  padding: 20px;
  background-color: var(--background-color);
  overflow-x: hidden;
  /*position: static;*/
}

.page.only {
  height: 100vh;
   overflow-y: auto;
}

.homeContainer {
  width: 75%;
  height: 400px;
  background-color: rgba(0, 0, 0, 0.5);
  border-radius: 10px;
  padding: 20px;
  color: var(--text-color-light);
  font-size: 48px;
  font-weight: bold;
  margin-top: 30px;
}

.homeContainer p {
  margin: 0;
  padding: 0;
  margin-bottom: 30px;
}

.homeContainer p:nth-of-type(2) {
  margin-left: 75px;
}

.homeContainer p:nth-of-type(3) {
  margin-left: 150px;
}

.homeContainer p:nth-of-type(4) {
  margin-left: 225px;
}

/* Styling for Slideshows */

.slideshowWindow {
  height: 500px;
  width: auto;
  margin: 30px;
  padding: 20px;
  border: 25px solid var(--secondary-color);
  background-color: var(--background-color);
}

.slide {
  height: 100%;
  width: auto;
  font-size: 28px;
  background-color: var(--background-color);
}

.slide div.titleContainer {
  height: 350px;
  width: auto;
  text-align: center;
  vertical-align: center;
}

.slide div.contentContainer {
  height: 350px;
  width: auto;
}

.slide div.audioBar {
  height: 20px;
  width: auto;
  text-align: right;
}

.slide p {
  background-color: var(--background-color);
}

.slide h1 {
  font-size: 40px;
  color: var(--secondary-color);
  border: none;
}

.slide h2 {
  font-size: 36px;
  color: var(--secondary-color);
  text-align: center;
  border-bottom: 3px solid var(--tertiary-color);
}

.slide h2.slideSubTitle {
  font-size: 36px;
  color: var(--secondary-color);
  border: none;
}

.slide ul,
.slide ul li {
  background-color: var(--background-color);
  margin-bottom: 5px;
}

.slideWindowControlBar {
  display: flex;
  justify-content: center;
}

.slideWindowControlBar div {
  text-align: right;
}

.slideWindowControlBar div.slidePageNumber {
  flex: 1;
  text-align: left;
  color: #333333;
}

/* Styling for Cards */

.cardRow {
  display: flex;
  justify-content: center;
  width: 100%;
}

.cardRow a {
  text-decoration: none;
  color: var(--text-color-dark);
}

.card {
  flex: 1;
  min-height: 450px;
  max-width: 450px;
  margin-left: 20px;
  margin-right: 20px;
  background-color: var(--background-color);
  box-shadow: 0 4px 12px rgba(0, 0, 0, 0.1);
}

.card:hover {
  box-shadow: 0 8px 16px 0 rgba(0, 0, 0, 0.2);
}

.cardHeader {
  background-color: var(--secondary-color);
  color: var(--text-color-light);
  border-radius: 10px 10px 0px 0px;
  height: 200px
}

.cardContainer {
  padding: 20px;
  height: 100%;
  border-radius: 0px 0px 10px 10px;
  color: var(--text-color-medium-dark);
}

.cardContainer h3 {
  padding: 0;
  margin: 0;
  color: var(--text-color-medium-dark);
}

/* Styling for Stock Charting */

.chartContainer {
  width: 700px;
  margin-left: 10px;
}

.stockDetails {
  background-color: var(--background-color-highlight-light);
  border-radius: 4px;
  padding: 20px;
  color: var(--text-color-medium);
  margin-bottom: 10px;
  box-shadow: 0 4px 12px rgba(0, 0, 0, 0.1);
}

.stockDetails div {
  margin-bottom: 10px;
}

.stockDetails div span {
  width: 125px;
  display: inline-block;
  font-weight: 600;
  font-style: italic;
}

.stockRatios {
  color: var(--text-color-medium-dark);
  font-size: 14px;
}

.stockRatios p span {
  width: 125px;
  display: inline-block;
  font-weight: 600;
  font-style: italic;
}

.priceSearchFormContainer {
  display: flex;
  gap: 15px;
  margin: 0;
  padding: 0;
}

.priceSearchBar {
  padding: 8px;
  width: 400px;
  border: 1px solid black;
  height: 30px;
  border-radius: 4px;
  margin-right: 8px;
}

.priceSearchButton {
  height: 50px;
  width: 50px;
  border-radius: 4px;
  background-color: var(--accent-color);
  transition: 0.2s;
}

.priceSearchButton:hover {
  background-color: var(--accent-color);
  box-shadow: 5px 5px 5px 0px rgba(186, 186, 186, 0.5);
}

.btn-group {
  text-align: right;
  padding-right: 30px;
}

/* Styling for BrowseFAQ Page */

.gridContainer {
  display: grid;
  grid-template-columns: 50% 50%;
}

.divSpacing {
  padding: 2%;
}

.faq-card {
  background-color: #fff;
  padding: 2%;
  border-radius: 5px;
  box-shadow: 0 2px 5px rgba(0, 0, 0, 0.1)
}

.faq-tableOfContents {
  background-color: var(--background-color);
  padding: 2%;
  border-radius: 5px;
  box-shadow: 0 2px 5px rgba(0, 0, 0, 0.1)
}

/* Styling for Risk Analysis Page */

.riskTitleContainer {
  display: flex;
  flex-direction: row;
  align-items: center;
  margin-bottom: 10px;
}

.riskIcon {
  font-size: 36px;
}

.riskPage {
  min-width: calc(100vw - 400px);
  background-color: var(--background-color);
}

.riskBody {
  display: flex;
  justify-content: space-around;
  width: 100%;
}

.riskHeader {
  text-align: center;
}

.inputGroup {
  display: flex;
  flex-direction: column;
  width: 75%;
  margin-bottom: 10px;
}

.inputLabel {
  margin-left: 10px;
}

.popoverContent {
  max-width: 200px;
  padding: 5px;
  border-radius: 10px;
  background-color: rgba(29, 32, 40, 0.9);
  color: var(--text-color-light)
}

.userInput {
  width: 100%;
  margin: 5px;
  background-color: #b4b9cc;
  border-color: transparent;
  border-radius: 5px;
}

.explanationText {
  font-size: small;
}

.hollow {
  display: flex;
  justify-content: center;
  align-items: center;
}

.hollow span {
  z-index: 2;
  font-size: 24pt;
}

.hollow::after {
  content: "";
  position: absolute;
  height: 200px;
  width: 200px;
  border-radius: 50%;
  background-color: var(--background-color);
  border: 2px solid black;
}

.riskContainer {
  display: flex;
  flex-direction: column;
  border-radius: 10px;
  padding: 10px;
  background-color: var(--background-color); 
  align-items: center;
  min-width: 300px;
}

.diversificationInputContainer {
  display: flex;
  flex-direction: column;
}

.diversificationInputRow {
  display: flex;
  flex-direction: row;
  justify-content: space-around;
}

.diversificationBox {
  display: flex;
  flex-direction: column;
  align-items: center;

}

.diversificationInput {
  width: 40%;
  aspect-ratio: 3 / 1;
  text-align: center;
  margin-bottom: 10px;
}

.bigbutton {
  background-color: var(--primary-color);
  color: var(--text-color-light);
  font: bold;
  font-size: 16px;
  padding: 8px;
  border-radius: 4px;
}

.bigScoreContainer {
  display: flex;
  flex-direction: column;
  align-self: center;
  width: 90%;
  align-items: center;
  margin-top: 10px;
}

.scoreComponentContainer {
  display: flex;
  width: 75%;
  flex-direction: row;
  justify-content: space-around;
  align-items: center;
  border: black 2px solid;
  margin-bottom: 10px;
  padding: 5px;
  border-radius: 5px;

}

.scoreComponent {
  background-color: var(--row-alternating-color);
  color: var(--text-color-medium-dark);
  border-radius: 3px;
  min-width: 30%;
  text-align: center;
}

.highlight {
  background-color: var(--highlight-color);
}

.pieChartContainer {
  display: flex;
  flex-direction: column;
}

.keyColorsContainer {
  display: flex;
  flex-direction: row;
  justify-content: space-around;
  width: 100%;
}

.colorCodeBox {
  display: flex;
  flex-direction: row;
  align-items: center;
}

.keyColors {
  height: 10px;
  width: 10px;
  border-radius: 2px;
  margin-right: 5px;
}

/* Styling for Portfolio Page */

.portfolioTableContainer {
  height: 135px;
  border: 0;
  padding: 0;
  margin: 0;
  position: relative;
  overflow-y: scroll;
}

.portfolioTable {
  width: 100%;
  border: 0;
  margin: 0;
  padding: 0;
  border-collapse: collapse;
  position: relative;
  display: block;
}

.portfolioTable thead {
  position: sticky;
  top: 0;
  background-color: var(--tertiary-color);
  z-index: 1;
}

.portfolioTable tr th {
  min-width: 135px;
  padding: 2px;
  text-align: left;
  border: 1px solid #666666;
}

.portfolioTable tr td {
  padding: 2px;
  border: 1px solid #666666;
  margin: 0;
  font-size: 14px;
}

.portfolioTable tr td.numeric {
  text-align: right;
}

/* Styling for Financial Statement Table */
.statementTable {
  width: 100%;
  border: 0;
  margin: 0;
  padding: 0;
  border-collapse: collapse;
}

.statementTable tr {
  background-color: var(--row-primary-color);
}

.statementTable tr.alternating {
  background-color: var(--row-alternating-color);
}

.statementTable th {
  text-align: left;
  border-bottom: 1px solid black;
}

.statementTable th.value {
  text-align: right;
  width: 125px;
}

.statementTable td.total {
  font-weight: bold;
  text-decoration: underline;
}

.statementTable td span.negative {
  color: red;
}

.statementTable td.subTotal {
  text-decoration: underline;
}

.statementTable td.indent1 {
  padding-left: 40px;
}

.statementTable td.indent2 {
  padding-left: 80px;
}

.statementTable td.indent3 {
  padding-left: 120px;
}

.statementTable td.statementValue {
  width: 100px;
  text-align: right;
  padding-left: 50px;
}

.statementTable td.statementValue div.valueContainer {
  display: flex;
  justify-content: space-between;
  align-items: center;
}

div.valueContainer span.numericValue {
  text-align: right;
}

/* General Styles */
body {
  font-family: 'Arial', sans-serif;
  margin: 0;
  background-color: var(--background-color);
  /* width:fit-content; */
}

.container {
  display: flex;
  height: 100vh;
  flex-wrap: wrap;
}

.sidebar {
  position: static;
  top: 0;
  left: 0;
  width: var(--sidebar-width); /* Adjust width as needed */
  height: 100vh;
  background-color: var(--background-color); /* Adjust background color as needed */
  z-index: 1000; /* Ensure it stays on top of other elements */
  box-shadow: 2px 0 5px rgba(0, 0, 0, 0.1); /* Optional: add a shadow for better visibility */
  overflow-y: auto; /* Allow scrolling within the sidebar if needed */
}

.sidebar-padding {
  padding: 10px 10px 0px 10px;
}

.logo {
  text-align: center;
}

.logo img {
  height: 75px;
  margin-top: 5px;
  margin-bottom: 5px;
  /*visibility: hidden;*/
}

img.logo.hidden{
  width: 150px;
  margin-bottom: 5px;
  display: none;
}

img.logoNoText {
  height: 40px;
  margin-bottom: 40px;
  visibility: visible;
  /* display:none; */
}

img.logoNoText.hidden{
  margin-bottom: 5px;
  display: none;
}

img.logoText {
  width: 150px;
  margin-bottom: 5px;
  display:block;
}


nav ul {
  list-style: none;
  padding: 0;
}

nav ul li {
  margin-bottom: 15px;
}

nav ul li a {
  text-decoration: none;
  color: var(--text-color-dark);
  font-size: 14px;
  display: flex;
  align-items: center;
  padding: 5px;
  border-radius: 10px;
  transition: background-color 0.3s ease;
}

nav ul li a .material-icons {
  margin-right: 16px;
}

/* Add background color on hover */
nav ul li a:hover {
  background-color: var(--background-color-highlight);
}
.mt-1{
  margin-top: 10px;
}
.tools h4 {
  font-size: 14px;
  margin-bottom: 5px;
}

.tools ul {
  list-style: none;
  padding: 0;
}

.tools ul li {
  margin-bottom: 10px;
}

.tools ul li a {
  text-decoration: none;
  color: var(--text-color-dark);
  display: flex;
  align-items: center;
  padding: 5px;
  border-radius: 10px;
  font-size: 14px;
  transition: background-color 0.3s ease;
}

.tools ul li a .material-icons {
  margin-right: 10px;
}

.tools ul li a:hover {
  background-color: var(--highlight-color);
}

/* Top Navigation */
.top-nav {
  display: flex;
  justify-content: space-between;
  align-items: center;
  padding: 20px;
  /* background-color: #fff; */
  /* box-shadow: 0 4px 8px rgba(0, 0, 0, 0.1); */
  margin-bottom: 20px;
  border-radius: 10px; 
}

.nav-left h1 {
  font-size: 24px;
  color: var(--text-color-medium-dark);
  display: flex;
  align-items: center;
}

.nav-left h1 .material-icons {
  margin-right: 10px;
}

.nav-center {
  position: relative;
}

.nav-center .search-icon {
  position: absolute;
  top: 50%;
  left: 10px;
  transform: translateY(-50%);
  color: var(--text-color-light);
}

.nav-center input {
  padding: 10px 10px 10px 40px;
  border: 1px solid #ddd;
  border-radius: 20px;
  width: 300px;
  font-size: 16px;
}

.nav-right .profile-picture {
  width: 40px;
  height: 40px;
  border-radius: 50%;
  object-fit: cover;
}

/* Main content grid that holds both stats and news bar */
.content-grid {
  display: flex;
  justify-content: space-between;
  gap: 20px;
  margin-top: 20px;
}

/* Stats section */
.stats {
  flex: 1 1 60%;
  display: flex;
  justify-content: space-between;
  flex-wrap: wrap;
  height:20%;
  margin-bottom: 30px;
}

.current-month {
  background-color: var(--primary-color);
  position: relative;
  padding: 10px;
  height: 150px!important;
}

.stats>div {
  background-color: var(--background-color-highlight-light);
  padding: 10px;
  border-radius: 10px;
  flex: 1 1 calc(33.333% - 20px);
  /* Flexible width for each stat */
  box-shadow: 0px 4px 6px rgba(0, 0, 0, 0.1);
  margin: 10px;
}

.stats h3 {
  display: flex;
  align-items: center;
}

.stats h3 .material-icons {
  margin-right: 10px;
}

/* News updates section on the same row as stats */
.news-updates {
  background-color: var(--background-color-highlight-light);
  flex: 1 1 40%;
  padding: 20px;
  border-radius: 10px;
  box-shadow: 0px 4px 6px rgba(0, 0, 0, 0.1);
  margin-bottom: 30px;
}

.news-item {
  margin-bottom: 20px;
  display: flex;
  align-items: flex-start;
}

.news-item-link {
  cursor: pointer;
  color: var(--primary-color);
}

.news-item-link:hover {
  cursor: pointer;
  color: var(--primary-color-hover);
}

.news-item-image {
  vertical-align: top; 
}

.news-item-image img {
  display: block;
}

.news-item h4 {
  font-size: 20px;
}

.news-item h4 .material-icons {
  margin-right: 10px;
}

.news-item p {
  margin: 5px 0;
}

/* Promo Section (below the stats and news) */
.promo {
  flex: 1 1 60%; /* Allow the promo section to take up 60% of the container width */
  padding: 10px;
  background-color: var(--background-color-highlight-light) !important;
  border-radius: 10px;
  box-shadow: 0 4px 8px rgba(0, 0, 0, 0.064) !important;
  display: flex;
  justify-content: space-between;
  align-items: center;
}

.earnings .invested {
  display: flex;
  height:50px;
  margin-bottom: 10px;
}

.promo button {
  margin-right: 10px;
  padding: 10px 20px;
  border: none;
  background-color: var(--primary-color-hover);
  color: white;
  border-radius: 5px;
  cursor: pointer;
}

/* Trades Section: Chart + Recent Trades */
.trades-section {
  display: flex;
  justify-content: space-between;
  margin-bottom: 20px;
  gap: 20px;
}

/* Trades Chart Section */
.trades-chart {
  flex: 1;
  background-color: var(--background-color);
  padding: 20px;
  border-radius: 10px;
  box-shadow: 0 4px 8px rgba(0, 0, 0, 0.1);
}

.trades-chart h2 {
  font-size: 24px;
  margin-bottom: 10px;
}

.trades-chart canvas {
  width: 100%;
  height: 300px;
}

/* Your Trades Section (Netflix and Apple Inc.) */
.your-trades {
  width: 250px;
  background-color: var(--background-color-highlight-light) !important;
  padding: 20px;
  border-radius: 10px;
  height: 150px !important;
  box-shadow: 0 4px 8px rgba(0, 0, 0, 0.064) !important;
}

.your-trades h3 {
  font-size: 18px;
  margin-bottom: 15px;
}

.trade {
  display: flex;
  justify-content: space-between;
  align-items: center;
  margin-bottom: 10px;
}

.trade p {
  margin: 0;
  font-size: 16px;
  font-weight: 500;
}

.trade-amount {
  font-weight: bold;
}

.trade-amount.positive {
  color: green;
}

.trade-amount.negative {
  color: red;
}

.trade-time {
  display: block;
  font-size: 12px;
  color: var(--text-color-medium-dark);
  margin-left: auto;
}

.all-trades-link {
  display: block;
  margin-top: 20px;
  padding: 10px 20px;
  border-radius: 5px;
  text-align: right;
  font-size: 14px;
  color: var(--primary-color);
  text-decoration: none;
}

.all-trades-link:hover {
  text-decoration: underline;
}

.current-month {
  background-color: var(--primary-color) !important;
  color: var(--text-color-white);
  padding: 0;
  margin: 0;
}

.current-month h3 {
  margin-top: 5px;
  color: var(--text-color-white);
}

.current-month p {
  display: flex;
  align-items: center;
  color: orange;
  font-size: small;
}

.promo {
  position: relative;
  display: flex;
  align-items: center;
  justify-content: space-between;
  padding: 20px;
  border-radius: 10px;
  box-shadow: 0px 4px 6px rgba(0, 0, 0, 0.1);
  width: 53.5%;
}

.promo-text {
  flex: 1;
  padding-right: 20px;
}

.news-img {
  width: 40%;
  /* Ensure the image takes up the full width of its container */
  height: 60%;
  /* Maintain the aspect ratio */
  border-radius: 10px;
  object-fit: cover;
  /* Ensure the image covers the container without stretching */
}

.promo-img {
  width: 40%;
  /* Ensure the image takes up the full width of its container */
  height: auto;
  /* Maintain the aspect ratio */
  border-radius: 10px;
  object-fit: cover;
  /* Ensure the image covers the container without stretching */
}

.trade-button {
  padding: 10px 20px;
  background-color: var(--primary-color-hover);
  color: var(--text-color-light);
  border: none;
  border-radius: 5px;
  cursor: pointer;
}


/* Media Queries for responsiveness */
@media (max-width: 1024px) {
  .content-grid {
    flex-direction: column;
  }

  .stats {
    flex-direction: row;
    flex-wrap: wrap;
  }

  .stats>div {
    flex: 1 1 calc(50% - 20px);
    /* Two columns on smaller screens */
  }

  .stats div {
    background-color: var(--background-color-highlight-light);
  }

  .news-updates {
    margin-top: 20px;
    flex: 1 1 100%;
    background-color: var(--background-color-highlight-light);
    /* Full width news updates on tablet */
  }
}

@media (max-width: 768px) {
  .top-nav {
    flex-direction: column;
    align-items: flex-start;
  }

  .nav-center {
    margin-top: 10px;
    width: 100%;
  }

  .nav-center input {
    width: 100%;
    /* Full width on smaller screens */
  }

  .nav-right {
    margin-top: 10px;
  }

  .content-grid {
    flex-direction: column;
  }

  .stats>div {
    flex: 1 1 100%;
    /* Full width stats on mobile */
  }

  .news-updates {
    flex: 1 1 100%;
    margin-top: 20px;
    background-color: var(--background-color-highlight-light);
  }
}
.page {
  padding: 20px;
  font-family: Arial, sans-serif;
}

.portfolio-overview {
  display: flex;
  justify-content: space-between;
  margin-bottom: 20px;
}

.portfolio-card {
  background-color: var(--background-color);
  padding: 20px;
  border-radius: 5px;
  width: 45%;
  text-align: center;
}

.portfolio-value, .buying-power {
  font-size: 24px;
  font-weight: bold;
}

.stock-list {
  display: flex;
  flex-wrap: wrap;
  gap: 20px;
  margin-bottom: 30px;
}

.stock-card {
  background-color: var(--background-color-highlight-light);
  padding: 20px;
  border-radius: 5px;
  width: 30%;
  box-shadow: 0 2px 5px rgba(0, 0, 0, 0.1);
}

.numeric {
  font-weight: bold;
}

.positive {
  color: green;
}

.negative {
  color: red;
}

.portfolio-chart {
  margin-top: 20px;
}

.faq-page {
  font-family: Arial, sans-serif;
}

.faq-page h1 {
  font-size: 32px;
  color: var(--primary-color) ;
  text-align: center; 
  margin: 0 auto;
}

.faq-page h2 {
  font-size: 24px;
  color: var(--primary-color) ;
  text-align: center; 
  margin: 0 auto;
}

.search-box {
  width: 100%;
  padding: 10px;
  margin: 20px 0;
  font-size: 16px;
  border: 1px solid var(--background-color-highlight);
  border-radius: 50px;
}

.faq-container {
  display: flex;
  flex-direction: row;
  gap: 20px;
}

.faq-card {
  width: 100%;
  border: 1px solid var(--background-color-highlight);
  border-radius: 8px;
  padding: 20px;
  box-shadow: 0 2px 5px rgba(0, 0, 0, 0.1);
  background-color: var(--background-color);
  margin: 10px 0;
  box-sizing: border-box;
}

.faq-card h3 {
  font-size: 20px;
  color: var(--primary-color);
  border-bottom: 2px solid var(--background-color-highlight);
  padding-bottom: 10px;
}

.faq-card h4 {
  cursor: pointer;
  color: var(--primary-color);
}

.faq-question {
  cursor: pointer;
  color: #007bff;
}

.faq-question:hover {
  text-decoration: underline;
}

.faq-card p {
  margin: 10px 0;
  transition: all 0.3s ease;
}

/* updated /
/ StockAnalysis.css */

.stock-analysis {
  font-family: Arial, sans-serif;
  color: var(--text-color-medium-dark);
}

.chart-container {
  display: flex;
  justify-content: space-between; /* or you can use `gap` for spacing */
  flex-wrap: wrap;
  gap: 20px;
}

.chart-comparison {
  flex: 1;
  max-width: 45%;
}

.search-bar {
  display: flex;
  justify-content: center;
  align-items: center;
  margin-bottom: 20px;
}

.search-bar input {
  width: 400px;
  height: 35px;
  padding: 10px;
  font-size: 18px;
  border: 1px solid var(--background-color-highlight);
  border-radius: 5px;
}

.search-bar button {
  margin-left: 15px;
  padding: 10px 20px;
  font-size: 18px;
  border: none;
  background-color: var(--accent-color);
  cursor: pointer;
  border-radius: 5px;
}

.search-bar button:hover {
  background-color: var(--accent-color);
}

.stock-table {
  width: 100%;
  border-collapse: collapse;
  margin-top: 10px;
}

.stock-table th,
.stock-table td {
  border: 1px solid var(--background-color-highlight);
  padding: 12px;
  text-align: center;
}

.stock-table th {
  background-color: #f4f4f4;
  font-weight: bold;
}

.stock-table tr:nth-child(even) {
  background-color: #f9f9f9;
}

.stock-table tr:hover {
  background-color: #f1f1f1;
}

.as-of-date {
  font-style: italic;
  font-size: 0.9em;
  text-align: center;
  padding-top: 15px;
  color: #666;
}

.export-buttons {
  margin-top: 20px;
}

.stock-chart {
  max-width: 600px;
  margin: 20px auto;
}
.investment-pool-container {
  font-family: Arial, sans-serif;
  padding: 20px;
}

.header-container {
  display: flex;
  justify-content: space-between;
  align-items: center;
}

.page-title {
  font-size: 24px;
  font-weight: bold;
  color:#000;
}

.survey-button,
.create-pool-button {
  background-color: var(--accent-color);
  border: none;
  border-radius: 5px;
  padding: 10px 15px;
  cursor: pointer;
  margin-left: 10px;
}

.survey-button:hover,
.create-pool-button:hover {
  background-color: var(--accent-color);
}

.content-grid {
  display: flex;
  margin-top: 20px;
}

.metrics-and-investments {
  flex: 2;
  margin-right: 20px;
}

.metrics-grid {
  display: grid;
  grid-template-columns: repeat(2, 1fr);
  gap: 15px;
  margin-bottom: 20px;
}

.metric-card {
  background-color: var(--background-color-highlight-light);
  border: 1px solid var(--background-color-highlight);
  padding: 15px;
  border-radius: 5px;
  text-align: center;
}

.metric-value {
  font-size: 18px;
  font-weight: bold;
}

.metric-value.green {
  color: #28a745;
}

.table-container {
  margin-top: 20px;
}

.investment-table {
  width: 100%;
  border-collapse: collapse;
}

.investment-table th,
.investment-table td {
  border: 1px solid var(--background-color-highlight);
  padding: 10px;
  text-align: left;
}

.investment-table th {
  background-color: var(--background-color-highlight);
}

.investment-pools {
  flex: 1;
}

.pool-list {
  list-style: none;
  padding: 0;
}

.pool-list li {
  background-color: var(--background-color-highlight-light);
  border: 1px solid var(--background-color-highlight);
  padding: 10px;
  border-radius: 5px;
  margin-bottom: 10px;
}

.pool-list button {
  margin-left: 10px;
  background-color: #ffc107;
  color: black;
  border: none;
  padding: 5px 10px;
  cursor: pointer;
}

.pool-list button:hover {
  background-color: #e0a800;
}

.modal-overlay {
  position: fixed;
  top: 0;
  left: 0;
  right: 0;
  bottom: 0;
  background-color: rgba(0, 0, 0, 0.5);
  display: flex;
  justify-content: center;
  align-items: center;
}

.modal-content {
  background-color: var(--background-color);
  padding: 20px;
  border-radius: 10px;
  position: relative;
  width: 90%;
  max-width: 500px;
}
.form-group {
  margin-bottom: 15px;
}

.form-group label {
  display: block;
  margin-bottom: 5px;
}

.form-group input,
.form-group select {
  width: 100%;
  padding: 8px;
  border: 1px solid var(--background-color-highlight);
  border-radius: 5px;
}

.submit-button {
  background-color: #007bff;
  color: white;
  border: none;
  border-radius: 5px;
  padding: 10px 15px;
  cursor: pointer;
}

.submit-button:hover {
  background-color: var(--accent-color);
}
.survey-overlay {
  position: fixed;
  top: 0;
  left: 0;
  right: 0;
  bottom: 0;
  background-color: rgba(0, 0, 0, 0.5);
  display: flex;
  justify-content: center;
  align-items: center;
  z-index: 1000;
}

.survey-container {
  background-color: var(--background-color);
  border-radius: 8px;
  padding: 2rem;
  position: relative;
  width: 90%;
  max-width: 600px;
  max-height: 90vh;
  overflow-y: auto;
  box-shadow: 0 2px 10px rgba(0, 0, 0, 0.1);
}

.close-button {
  position: absolute;
  right: 0px;
  top: 0px;
  font-size: 1rem;
  background: none;
  border: none;
  cursor: pointer;
  color: #666;
}

.close-button:hover {
  color: #333;
}

.survey-title {
  font-size: 1.5rem;
  font-weight: bold;
  margin-bottom: 1.5rem;
  color: #333;
}

.question-container {
  margin-bottom: 2rem;
}

.question-text {
  font-size: 1.1rem;
  margin-bottom: 1rem;
  color: #444;
}

.options-container {
  display: flex;
  flex-direction: column;
  gap: 0.75rem;
}

.option-button {
  padding: 1rem;
  text-align: left;
  background-color: var(--background-color-highlight-light);
  border: 2px solid transparent;
  border-radius: 6px;
  color: var(--text-color-dark);
  cursor: pointer;
  transition: all 0.2s ease;
}

.option-button:hover {
  background-color: #e5e5e5;
}

.option-button.selected {
  background-color: var(--primary-color);
  color: var(--text-color-light);
  border-color: #2563eb;
}

.navigation-container {
  display: flex;
  justify-content: space-between;
  margin-top: 2rem;
}

.nav-button, .submit-button {
  padding: 0.75rem 1.5rem;
  border-radius: 6px;
  cursor: pointer;
  font-weight: 500;
  transition: background-color 0.2s ease;
}

.nav-button {
  background-color: var(--primary-color);
  color: var(--text-color-light);
  border: none;
}

.nav-button:hover:not(:disabled) {
  background-color: var(--accent-color);
}

.nav-button:disabled {
  background-color: #ccc;
  cursor: not-allowed;
}

.submit-button {
  background-color: #10b981;
  color: white;
  border: none;
}

.submit-button:hover:not(:disabled) {
  background-color: #059669;
}

.submit-button:disabled {
  background-color: #ccc;
  cursor: not-allowed;
}

.progress-text {
  text-align: center;
  margin-top: 1rem;
  color: #666;
  font-size: 0.9rem;
}

.result-container {
  text-align: center;
}

.result-title {
  font-size: 1.5rem;
  font-weight: bold;
  margin-bottom: 1rem;
  color: #333;
}

.result-text {
  font-size: 1.25rem;
  margin-bottom: 2rem;
  color: #444;
}

.close-survey-button {
  padding: 0.75rem 1.5rem;
  background-color: var(--primary-color);
  color: var(--text-color-light);
  border: none;
  border-radius: 6px;
  cursor: pointer;
  font-weight: 500;
  transition: background-color 0.2s ease;
}

.close-survey-button:hover {
  background-color: var(--accent-color);
}

.survey-button {
  padding: 0.75rem 1.5rem;
  background-color: var(--primary-color);
  color: var(--text-color-light);
  border: none;
  border-radius: 6px;
  cursor: pointer;
  font-weight: 500;
  transition: background-color 0.2s ease;
}

.survey-button:hover {
  background-color: var(--accent-color);
}


.disclaimer-container {
  background-color: rgba(0, 0, 0, 0.05);
  padding: 20px;
  border-radius: 8px;
  margin: 20px auto;
  max-width: 600px;
}

.disclaimer-content {
  background-color: white;
  padding: 24px;
  border-radius: 6px;
  box-shadow: 0 2px 4px rgba(0, 0, 0, 0.1);
}

.disclaimer-content h2 {
  color: #333;
  margin-bottom: 16px;
  font-size: 1.5rem;
  font-weight: 600;
}

.disclaimer-text {
  margin-bottom: 24px;
}

.disclaimer-text ul {
  list-style-type: disc;
  padding-left: 24px;
  color: #555;
}

.disclaimer-text li {
  margin-bottom: 12px;
  line-height: 1.5;
}

.disclaimer-buttons {
  display: flex;
  gap: 12px;
  justify-content: flex-start;
}

.agree-button {
  background-color: var(--accent-color);
  padding: 8px 16px;
  border-radius: 4px;
  border: none;
  cursor: pointer;
  font-weight: 500;
  transition: background-color 0.2s;
}

.agree-button:hover {
  background-color: var(--accent-color);
}

.cancel-button {
  background-color: #e5e7eb;
  color: #374151;
  padding: 8px 16px;
  border-radius: 4px;
  border: none;
  cursor: pointer;
  font-weight: 500;
  transition: background-color 0.2s;
}

.cancel-button:hover {
  background-color: #d1d5db;
}

.start-container {
  text-align: center;
  padding: 20px;
}

.btn-success-sm {
  background-color: #28a745;
  color: white;
  border: none;
  border-radius: 5px;
  padding: 5px 10px;
  cursor: pointer;
}

.btn-success-sm:hover {
  background-color: #218838;
}

.btn-danger-sm {
  background-color: #dc3545;
  color: white;
  border: none;
  border-radius: 5px;
  padding: 5px 10px;
  cursor: pointer;
}

.btn-danger-sm:hover {
  background-color: #c82333;
}

/* Chatbot and Toggle Icon*/

.chatBotToggle {
  position: relative;
  height: 0;
}

.circle {
  width: 55px;
  height: 55px;
  background-color: var(--accent-color); /* Blue color */
  border-radius: 50%;
  position: fixed;
  bottom: 20px; /* 20px from the bottom */
  left: 95%; /* Position the circle 95% from the left of the screen */
  transform: translateX(-50%); /* Center the circle horizontally */
  cursor: pointer;
  transition: background-color 0.3s;
  display: flex; /* Use flexbox to center the image */
  justify-content: center; /* Center the image horizontally */
  align-items: center; /* Center the image vertically */
  overflow: hidden; /* Ensures the image stays within the circle */
}

.circle:hover {
  background-color: #2980b9; /* Darker blue color on hover */
}

.chatbotIcon {
  width: 30px; /* Image size inside the circle */
  height: 30px; /* Image size inside the circle */
  object-fit: cover; /* Ensures the image fits within the circle without distortion */
  filter: invert(1);
}

.chatbot-modal {
  height: 100vh;
  position: absolute;
  top: 0;
  right: 0;
  padding: 0;
  margin: 0;
  z-index: 9000;  /* Make sure it's on top */
}

.chatbot-modal-content {
  padding: 0;
  margin: 0;
  width: 500px; /* Set a fixed width for the modal */
  height: 100vh; /* Set a fixed height for the modal */
  display: flex;
  border-left: 3px solid var(--primary-color);
  flex-direction: column;
  overflow: hidden; /* Prevents any overflow of content */
}

.chatbot-modal-content header {
  display: flex;
  background-color: var(--primary-color);
  align-items: center;            /* Vertically center the items */
  border-radius: 0px;
  width: 100%;
}

.close-btn {
  margin-left: auto; /* pushes it to the right */
  margin-right: 10px;
  background-color: var(--primary-color);
  color: var(--text-color-white);
  border: none;
  padding: 5px 10px 5px 10px;;
  cursor: pointer;
  font-size: 20px;
}

.chatHistory {
  height: 300px;
  width: 100%;
  padding: 15px;
  background-color: var(--background-color);
  flex-grow: 0;
  overflow-y: auto;
  border-bottom: 3px solid var(--primary-color);
}

.chatHistory h3 {
  color: var(--text-color-dark);
  margin-top: 0px;
  padding-top: 0px;
}

.chatControls {
  padding: 10px;
  background-color: var(--primary-color);
  display: flex;
  align-items: center;
  justify-content: space-between;
}

.chatSettings {
  cursor: pointer;
  color: var(--text-color-white);
  margin-right: 10px;
}

.chatControls button {
  padding: 10px;
  margin:0;
  background-color: var(--primary-color-hover);
}

.chatBot {
  border-radius: 0px;
  margin: 0;
  overflow: hidden;
  width: 100%;
  background-color: var(--background-color);
  display: flex;
  flex-direction: column;
  flex-grow: 1;
  /* overflow-y: auto;  Enable scrolling if content overflows */
}

.chatbox {
  display: flex;
  flex-direction: column;
  flex-grow: 1;
  list-style-type: none;
  padding: 15px;
  margin: 0;
  overflow-y: auto;
}

.chatbox li {
  margin: 0;
  margin-bottom: 10px;
}

.chat p {
  padding: 15px;
  border-radius: 5px;
  word-wrap: break-word;
  line-height: 20px;
}

.chat-incoming {
  margin: 0;
}

.chat-outgoing{
  text-align: right;
}

.chat-outgoing p {
  background-color: var(--primary-color-hover);
  color: var(--text-color-white);
}

.chat-incoming p {
  background-color: var(--primary-color); /*This is the Chatbot's message*/
  color: var(--text-color-white);
}

.chat-input {
  padding: 10px;
  margin: 0;
  border-top: 1px solid var(--background-color-highlight);
  display: flex;
  justify-content: space-between;
  align-items: center;
}

.chat-input textarea {
  width: 500px;
  padding: 10px;
  border: 1px solid var(--background-color-highlight);
  border-radius: 4px;
  resize: none;
  outline: none;
  overflow-y: scroll;
  background-color: var(--background-color-highlight-light);
  font-size: 14px;
  color: var(--text-color-dark);
  font-weight: 600;
  height: 71px;
}

#cross {
  float: right;
  position: relative;
  top: -38px;
  left: -15px;
  cursor: pointer;
  color: white;
  font-weight: bolder;
  font-size: 28px;
}

#cross:hover {
  color: red;
  transition: all .5s;
}

.chatbox .chat p.error {
  color: #ffffff;
  background-color: #ff3737;
}

#sendBTN {
  width: 100%;
  padding: 30px;
  border: 0;
  margin: 0;
  outline: none;
  font-size: 20px;
  font-weight: 600;
  border-radius: 0px;
  cursor: pointer;
  color: var(--text-color-white);
  background-color: var(--primary-color);
}

#sendBTN:hover {
  background-color: var(--primary-color-hover);
}

.lastMessage {
  margin-top: 50px;
  font-size: 35px;
  font-weight: 600;
  color: black;
  margin-left: 550px;
}

/* Comparison Table in StockAnalysis.jsx */

.comparison-table {
  width: 100%;
  border-collapse: collapse;
}

.comparison-table th {
  background-color: var(--background-color-highlight);
  color: var(--text-color-dark);
  padding: 10px;
  text-align: center;
  font-weight: bold;
}

.comparison-table td {
  border: 1px solid var(--background-color-highlight);
  padding: 10px;
  text-align: right;
}

/* Settings Component Styles */
.page {
  padding: 20px;
  background-color: var(--background-color);
  min-height: 100vh;
}

.page header {
  display: flex;
  justify-content: space-between;
}

.page header h2 {
  display: flex;
}

.page header button {
  display: flex;
  flex: 1;
}

.settings-title {
  margin-bottom: 20px;
  font-size: 24px;
  font-weight: 500;
  color: var(--text-color-dark);
}

.settings-card {
  background-color: var(--background-color);
  border-radius: 10px;
  padding: 10px;
  margin-bottom: 5px;
  /*box-shadow: 0 2px 4px rgba(0, 0, 0, 0.1);*/
}

.card-title {
  text-align: center;
  margin-bottom: 20px;
  font-size: 18px;
  font-weight: 500;
  color: var(--text-color-dark);
}

.api-config-table {
  width: 100%;
  border-collapse: collapse;
}

.table-header {
  display: flex;
  background-color: var(--background-color-highlight);
  color: var(--text-color-medium-dark);
  font-weight: bold;
  border-radius: 4px 4px 0 0;
}

.header-cell {
  flex: 1;
  padding: 10px;
  text-align: center;
}

.table-row {
  display: flex;
  border-bottom: 1px solid var(--background-color-highlight);
  background-color: var(--background-color-highlight-light);
  color: var(--text-color-dark);
  padding: 10px;
}

.api-cell, .key-cell {
  flex: 1;
  padding: 5px 10px;
}

.api-select {
  width: 100%;
  padding: 8px;
  border-radius: 4px;
  border: 1px solid var(--background-color-highlight-light);
  background-color: var(--background-color);
}

.api-key-input {
  width: 95%;
  padding: 12px;
  border-radius: 4px;
  border: 1px solid var(--background-color-highlight-light);
  background-color: var(--background-color);
}

.configDescription {
  font-size: 13px;
}

.spanLink {
  cursor: pointer;
  text-decoration: underline;
  color: var(--primary-color);
  display: inline-block;
}

.save-button-container {
  margin-top: 20px;
}

.save-button {
  background-color: var(--accent-color);
  color: var(--text-color-white);
  border: none;
  border-radius: 4px;
  padding: 10px 20px;
  font-size: 16px;
  cursor: pointer;
}

.save-button:hover {
  background-color: #008999;
}

.message {
  margin-top: 10px;
  margin-left: 20px;
  color: green;
  text-align: center;
}

.message.error {
  color: red;
}

.style-options {
  display: flex;
  justify-content: center;
  padding: 0px;
  margin: 0px;
}

.dark-mode-button {
  background-color: var(--accent-color);
  color: var(--text-color-white);
  border: none;
  border-radius: 4px;
  padding: 10px 20px;
  font-size: 16px;
  cursor: pointer;
}

.dark-mode-button:hover {
  background-color: #008999;
}

/* Settings Card Component Styles */
.dark-mode {
  background-color: #292929;
  color: #f0f0f0;
}


<<<<<<< HEAD
=======
.dark-mode .card-title {
  color: var(--text-color-dark);
}
>>>>>>> b6d96482

<|MERGE_RESOLUTION|>--- conflicted
+++ resolved
@@ -2466,10 +2466,7 @@
 }
 
 
-<<<<<<< HEAD
-=======
+
 .dark-mode .card-title {
   color: var(--text-color-dark);
 }
->>>>>>> b6d96482
-
