/* Color Scheme */

:root {
  --primary-color: #2B388F;
  --primary-color-hover: #5A67D8;
  --secondary-color: #00878E;
  --tertiary-color: #62C0C2;
  --background-color: #FFFFFF;
  --background-color-highlight-light: #F0F0F0;
  --background-color-highlight: #CCCCCC;
  --accent-color: #27A2CC;
  --highlight-color: #FDCB50;
  --text-color-white: #FFFFFF;
  --text-color-dark: #000000;
  --text-color-light: #FFFFFF;
  --text-color-medium-light: #CCCCCC;
  --text-color-medium: #888888;
  --text-color-medium-dark: #333333;
  --row-primary-color: #FFFFFF;
  --row-alternating-color: #c1c9ff;
  --footer-height: 90px;
  --sidebar-width: 220px;
}

body.dark-mode {
  --primary-color: #6674f1;
  --primary-color-hover: #6977f7;
  --secondary-color: #384457;
  --tertiary-color: #4a5568;
  --background-color: #3d3d3d;
  --background-color-highlight-light: #303030;
  --background-color-highlight: #282828; 
  --accent-color: #27A2CC;
  --highlight-color: #ecc94b;
  --text-color-white: #FFFFFF;
  --text-color-dark: #FFFFFF;
  --text-color-light: #777777;
  --text-color-medium-light: #999999;
  --text-color-medium: #BBBBBB;
  --text-color-medium-dark: #DDDDDD;
  --row-primary-color: #2d3748;
  --row-alternating-color: #4a5568;
}

body {
  height: 100vh;
  background-color: var(--background-color);
  margin: 0;
  padding: 0;
  font-family: -apple-system, BlinkMacSystemFont, 'Segoe UI', 'Roboto', 'Oxygen',
    'Ubuntu', 'Cantarell', 'Fira Sans', 'Droid Sans', 'Helvetica Neue',
    sans-serif;
  -webkit-font-smoothing: antialiased;
  -moz-osx-font-smoothing: grayscale;
}

#root {
  margin: 0;
  padding: 0;
  height: 100vh;
  overflow-y: hidden;
}

footer {
  position: fixed;
  bottom: 0;
  left: 0;
<<<<<<< HEAD
  right: 0;
=======
  width: var(--sidebar-width);
>>>>>>> 9552137b
  background-color: var(--background-color);
  color: var(--text-color-medium-dark);
  padding: 15px;
  text-align: center;
  border-top: 1px solid #999999;
}

a {
  color: var(--primary-color);  
}

a:hover {
  color: var(--primary-color-hover);
}

a:active {
  color: var(--primary-color);
}

a:visited {
  color: var(--primary-color);
}

input, select, option {
  color: var(--text-color-dark);
  background-color: var(--background-color);
  border: 1px solid var(--text-color-medium-dark);
  box-shadow: none;
  padding: 8px;
  border-radius: 4px; 
}

p, div {
  color: var(--text-color-dark);
}

h1 {
  color: var(--text-color-light);
  padding-top: 0px;
  margin-top: 0px;
}

h2 {
  display: flex;
  align-items: center;
  color: var(--text-color-dark);
  padding-top: 0px;
  margin-top: 0px;
}

h2 .material-icons {
  margin-right: 10px;
}

h3 {
  color: var(--text-color-medium-dark);
}

h4 {
  color: var(--text-color-medium-dark);
}

select {
  padding: 8px;
  border: 1px solid var(--background-color-highlight);
  height: 40px;
  border-radius: 4px;
}

button {
  cursor: pointer;
  background-color: var(--accent-color);
  color: var(--text-color-white);
  font-size: 16px;
  font-weight: bold;
  border: none;
  outline: none;
  border-radius: 5px;
  padding: 15px;
  margin-top: 10px;
}

button:hover {
  box-shadow: 0 4px 12px rgba(0, 0, 0, 0.1);
}

<<<<<<< HEAD
button.HamburgerMenu {
  font-size: 18px;
  padding: 10px;
}

.btn-group button {
  background-color: #CCCCCC;
=======
.note {
>>>>>>> 9552137b
  color: var(--text-color-medium);
  padding: 0px;
  margin: 0px;
}

.btn-group button {
  background-color: var(--background-color-highlight);
  color: var(--text-color-medium-dark);
  border-radius: 0px;
  padding: 10px;
  font-size: 12px;
  margin-top: 0px;
}

.btn-group button:hover {
  box-shadow: 0;
  border-right: 1px solid var(--text-color-medium);
  border-left: 1px solid var(--text-color-medium);
}

.btn-group button:disabled {
  color: var(--text-color-medium);
}

.greyedOut {
  color: var(--text-color-medium-dark);
}

/* Styling for Loading Page */

.loadingContainer {
  background-color: var(--primary-color);
  display: flex;
  min-height: 100vh;
  justify-content: center;
  align-items: center;
}

.loadingContent {
  color: var(--text-color-light);
  text-align: center;
}

.loader {
  border: 16px solid #f3f3f3;
  /* Light grey */
  border-top: 16px solid #3498db;
  /* Blue */
  border-radius: 50%;
  width: 40px;
  height: 40px;
  animation: spin 2s linear infinite;
  text-align: center;
  margin: auto;
}

@keyframes spin {
  0% {
    transform: rotate(0deg);
  }

  100% {
    transform: rotate(360deg);
  }
}

Styling for Navigation

#navButton{
  padding:0;
  margin: 0;
  border: 0;
  padding-block:0;
  padding-inline:0;
  background-color: var(--primary-color);
}

#navIcon{
  border-image: 0;
  width: 40px;
  height: 40px;
  padding: 0;
  margin: 0;
}

code {
  font-family: source-code-pro, Menlo, Monaco, Consolas, 'Courier New', monospace;
}

/* Styling for Main Container and Sidebar */

.main {
<<<<<<< HEAD
  /*margin-left: 250px;*/
  /*padding: 20px;*/
=======
  margin-left: 250px;
  padding: 0px;
>>>>>>> 9552137b
  display: flex;
  height: 100vh;
  background-color: var(--background-color);
  overflow-y: hidden;
}

.flex {
  display: flex;
}

/* .sidePanel {
  flex: 1;
  padding: 20px;
  margin-left: 10px;
} */

/* .sidebar {
  padding:0;
  margin:0; 
  width: 200px; 
  height: 100vh;
  background-color: var(--primary-color);
  transition: width 0.5s ease;
} */

.sidebar.collapsed {
  max-width: 48px;
}

.sidebar.collapsed::-webkit-scrollbar {
  display: none;
}

/* .header {
  text-align: center;
  padding: 0;
  margin-bottom: 10px;
}

.header.collapsed {
  display: none;
}

.menu-items a:hover {
  background-color: var(--accent-color);
}

.menu-items.collapsed a {
  display: none;
}

.sidebar a {
  color: var(--text-color-light);
  font-weight: bold;
  display: block;
  padding: 12px;
  text-decoration: none;
}

/* .toggle-sidebar {
  color: var(--text-color-light);
  background-color: var(--primary-color);
  border: none;
  cursor: pointer;
  padding: 10px;
  text-align: left;
  width: 40px;
} */

/* .toggle-sidebar:hover {
  background-color: var(--tertiary-color);
}

.isActive{
  background-color: var(--secondary-color);
  color: var(--text-color-light);
} */

/* Styling for Home, Content, and Page Containers */

.content {
  padding: 20px;
  margin: 0;
  min-height: 100vh;
  background-color: var(--background-color);
  flex: 1;
  overflow-x: hidden;
}
.content{
  padding: 20px;
}
.content.closed{
  /* position: relative; */
  right: 200px;
}

.page {
  min-height: 100vh;
  padding: 20px;
  background-color: var(--background-color);
  overflow-x: hidden;
  /*position: static;*/
}

.homeContainer {
  width: 75%;
  height: 400px;
  background-color: rgba(0, 0, 0, 0.5);
  border-radius: 10px;
  padding: 20px;
  color: var(--text-color-light);
  font-size: 48px;
  font-weight: bold;
  margin-top: 30px;
}

.homeContainer p {
  margin: 0;
  padding: 0;
  margin-bottom: 30px;
}

.homeContainer p:nth-of-type(2) {
  margin-left: 75px;
}

.homeContainer p:nth-of-type(3) {
  margin-left: 150px;
}

.homeContainer p:nth-of-type(4) {
  margin-left: 225px;
}

/* Styling for Slideshows */

.slideshowWindow {
  height: 500px;
  width: auto;
  margin: 30px;
  padding: 20px;
  border: 25px solid var(--secondary-color);
  background-color: var(--background-color);
}

.slide {
  height: 100%;
  width: auto;
  font-size: 28px;
  background-color: var(--background-color);
}

.slide div.titleContainer {
  height: 350px;
  width: auto;
  text-align: center;
  vertical-align: center;
}

.slide div.contentContainer {
  height: 350px;
  width: auto;
}

.slide div.audioBar {
  height: 20px;
  width: auto;
  text-align: right;
}

.slide p {
  background-color: var(--background-color);
}

.slide h1 {
  font-size: 40px;
  color: var(--secondary-color);
  border: none;
}

.slide h2 {
  font-size: 36px;
  color: var(--secondary-color);
  text-align: center;
  border-bottom: 3px solid var(--tertiary-color);
}

.slide h2.slideSubTitle {
  font-size: 36px;
  color: var(--secondary-color);
  border: none;
}

.slide ul,
.slide ul li {
  background-color: var(--background-color);
  margin-bottom: 5px;
}

.slideWindowControlBar {
  display: flex;
  justify-content: center;
}

.slideWindowControlBar div {
  text-align: right;
}

.slideWindowControlBar div.slidePageNumber {
  flex: 1;
  text-align: left;
  color: #333333;
}

/* Styling for Cards */

.cardRow {
  display: flex;
  justify-content: center;
  width: 100%;
}

.cardRow a {
  text-decoration: none;
  color: var(--text-color-dark);
}

.card {
  flex: 1;
  min-height: 450px;
  max-width: 450px;
  margin-left: 20px;
  margin-right: 20px;
  background-color: var(--background-color);
  box-shadow: 0 4px 12px rgba(0, 0, 0, 0.1);
}

.card:hover {
  box-shadow: 0 8px 16px 0 rgba(0, 0, 0, 0.2);
}

.cardHeader {
  background-color: var(--secondary-color);
  color: var(--text-color-light);
  border-radius: 10px 10px 0px 0px;
  height: 200px
}

.cardContainer {
  padding: 20px;
  height: 100%;
  border-radius: 0px 0px 10px 10px;
  color: var(--text-color-medium-dark);
}

.cardContainer h3 {
  padding: 0;
  margin: 0;
  color: var(--text-color-medium-dark);
}

/* Styling for Stock Charting */

.chartContainer {
  width: 700px;
  margin-left: 10px;
}

.priceSearchFormContainer {
  display: flex;
  gap: 15px;
  margin: 0;
  padding: 0;
}

.priceSearchBar {
  padding: 8px;
  width: 400px;
  border: 1px solid black;
  height: 30px;
  border-radius: 4px;
  margin-right: 8px;
}

.priceSearchButton {
  height: 50px;
  width: 50px;
  border-radius: 4px;
  background-color: var(--accent-color);
  transition: 0.2s;
}

.priceSearchButton:hover {
  background-color: var(--accent-color);
  box-shadow: 5px 5px 5px 0px rgba(186, 186, 186, 0.5);
}

.btn-group {
  text-align: right;
  padding-right: 30px;
}

/* Styling for BrowseFAQ Page */

.gridContainer {
  display: grid;
  grid-template-columns: 50% 50%;
}

.divSpacing {
  padding: 2%;
}

.faq-card {
  background-color: #fff;
  padding: 2%;
  border-radius: 5px;
  box-shadow: 0 2px 5px rgba(0, 0, 0, 0.1)
}

.faq-tableOfContents {
  background-color: var(--background-color);
  padding: 2%;
  border-radius: 5px;
  box-shadow: 0 2px 5px rgba(0, 0, 0, 0.1)
}

/* Styling for Risk Analysis Page */

.riskTitleContainer {
  display: flex;
  flex-direction: row;
  align-items: center;
  margin-bottom: 10px;
}

.riskIcon {
  font-size: 36px;
}

.riskPage {
  min-width: calc(100vw - 400px);
  background-color: var(--background-color);
}

.riskBody {
  display: flex;
  justify-content: space-around;
  width: 100%;
}

.riskHeader {
  text-align: center;
}

.inputGroup {
  display: flex;
  flex-direction: column;
  width: 75%;
  margin-bottom: 10px;
}

.inputLabel {
  margin-left: 10px;
}

.popoverContent {
  max-width: 200px;
  padding: 5px;
  border-radius: 10px;
  background-color: rgba(29, 32, 40, 0.9);
  color: var(--text-color-light)
}

.userInput {
  width: 100%;
  margin: 5px;
  background-color: #b4b9cc;
  border-color: transparent;
  border-radius: 5px;
}

.explanationText {
  font-size: small;
}

.hollow {
  display: flex;
  justify-content: center;
  align-items: center;
}

.hollow span {
  z-index: 2;
  font-size: 24pt;
}

.hollow::after {
  content: "";
  position: absolute;
  height: 200px;
  width: 200px;
  border-radius: 50%;
  background-color: var(--background-color);
  border: 2px solid black;
}

.riskContainer {
  display: flex;
  flex-direction: column;
  border-radius: 10px;
  padding: 10px;
  background-color: var(--background-color); 
  align-items: center;
  min-width: 300px;
}

.diversificationInputContainer {
  display: flex;
  flex-direction: column;
}

.diversificationInputRow {
  display: flex;
  flex-direction: row;
  justify-content: space-around;
}

.diversificationBox {
  display: flex;
  flex-direction: column;
  align-items: center;

}

.diversificationInput {
  width: 40%;
  aspect-ratio: 3 / 1;
  text-align: center;
  margin-bottom: 10px;
}

.bigbutton {
  background-color: var(--primary-color);
  color: var(--text-color-light);
  font: bold;
  font-size: 16px;
  padding: 8px;
  border-radius: 4px;
}

.bigScoreContainer {
  display: flex;
  flex-direction: column;
  align-self: center;
  width: 90%;
  align-items: center;
  margin-top: 10px;
}

.scoreComponentContainer {
  display: flex;
  width: 75%;
  flex-direction: row;
  justify-content: space-around;
  align-items: center;
  border: black 2px solid;
  margin-bottom: 10px;
  padding: 5px;
  border-radius: 5px;

}

.scoreComponent {
  background-color: var(--row-alternating-color);
  color: var(--text-color-medium-dark);
  border-radius: 3px;
  min-width: 30%;
  text-align: center;
}

.highlight {
  background-color: var(--highlight-color);
}

.pieChartContainer {
  display: flex;
  flex-direction: column;
}

.keyColorsContainer {
  display: flex;
  flex-direction: row;
  justify-content: space-around;
  width: 100%;
}

.colorCodeBox {
  display: flex;
  flex-direction: row;
  align-items: center;
}

.keyColors {
  height: 10px;
  width: 10px;
  border-radius: 2px;
  margin-right: 5px;
}

/* Styling for Portfolio Page */

.portfolioTableContainer {
  height: 135px;
  border: 0;
  padding: 0;
  margin: 0;
  position: relative;
  overflow-y: scroll;
}

.portfolioTable {
  width: 100%;
  border: 0;
  margin: 0;
  padding: 0;
  border-collapse: collapse;
  position: relative;
  display: block;
}

.portfolioTable thead {
  position: sticky;
  top: 0;
  background-color: var(--tertiary-color);
  z-index: 1;
}

.portfolioTable tr th {
  min-width: 135px;
  padding: 2px;
  text-align: left;
  border: 1px solid #666666;
}

.portfolioTable tr td {
  padding: 2px;
  border: 1px solid #666666;
  margin: 0;
  font-size: 14px;
}

.portfolioTable tr td.numeric {
  text-align: right;
}

/* Styling for Financial Statement Table */
.statementTable {
  width: 100%;
  border: 0;
  margin: 0;
  padding: 0;
  border-collapse: collapse;
}

.statementTable tr {
  background-color: var(--row-primary-color);
}

.statementTable tr.alternating {
  background-color: var(--row-alternating-color);
}

.statementTable th {
  text-align: left;
  border-bottom: 1px solid black;
}

.statementTable th.value {
  text-align: right;
  width: 125px;
}

.statementTable td.total {
  font-weight: bold;
  text-decoration: underline;
}

.statementTable td span.negative {
  color: red;
}

.statementTable td.subTotal {
  text-decoration: underline;
}

.statementTable td.indent1 {
  padding-left: 40px;
}

.statementTable td.indent2 {
  padding-left: 80px;
}

.statementTable td.indent3 {
  padding-left: 120px;
}

.statementTable td.statementValue {
  width: 100px;
  text-align: right;
  padding-left: 50px;
}

.statementTable td.statementValue div.valueContainer {
  display: flex;
  justify-content: space-between;
  align-items: center;
}

div.valueContainer span.numericValue {
  text-align: right;
}

/* General Styles */
body {
  font-family: 'Arial', sans-serif;
  margin: 0;
<<<<<<< HEAD
  background-color: #F0F4F8;
  width:fit-content;
=======
  background-color: var(--background-color);
>>>>>>> 9552137b
}

.container {
  display: flex;
  height: 100vh;
  flex-wrap: wrap;
}

.sidebar {
  position: static;
  top: 0;
  left: 0;
  width: 50%; /* Adjust width as needed */
  height: 100%;
  background-color: var(--background-color); /* Adjust background color as needed */
  z-index: 1000; /* Ensure it stays on top of other elements */
  box-shadow: 2px 0 5px rgba(0, 0, 0, 0.1); /* Optional: add a shadow for better visibility */
  overflow-y: auto; /* Allow scrolling within the sidebar if needed */
}

.sidebar-padding {
  padding: 10px;
}

.logo {
  text-align: center;
}

.logo img {
  height: 75px;
  margin-top: 5px;
  margin-bottom: 5px;
  /*visibility: hidden;*/
}
img.logo.hidden{
  width: 150px;
  margin-bottom: 5px;
  display: none;
}

img.logoNoText {
  width: 32px;
  margin-bottom: 5px;
  visibility: visible;
  /* display:none; */
}
img.logoNoText.hidden{
  margin-bottom: 5px;
  display: none;
}
img.logoText {
  width: 150px;
  margin-bottom: 5px;
  display:block;
}


nav ul {
  list-style: none;
  padding: 0;
}

nav ul li {
  margin-bottom: 15px;
}

nav ul li a {
  text-decoration: none;
  color: var(--text-color-dark);
  font-size: 14px;
  display: flex;
  align-items: center;
  padding: 5px;
  border-radius: 10px;
  transition: background-color 0.3s ease;
}

nav ul li a .material-icons {
  margin-right: 10px;
}

/* Add background color on hover */
nav ul li a:hover {
  background-color: var(--background-color-highlight);
}
.mt-1{
  margin-top: 10px;
}
.tools h4 {
  font-size: 14px;
  margin-bottom: 5px;
}

.tools ul {
  list-style: none;
  padding: 0;
}

.tools ul li {
  margin-bottom: 10px;
}

.tools ul li a {
  text-decoration: none;
  color: var(--text-color-dark);
  display: flex;
  align-items: center;
  padding: 5px;
  border-radius: 10px;
  font-size: 14px;
  transition: background-color 0.3s ease;
}

.tools ul li a .material-icons {
  margin-right: 10px;
}

.tools ul li a:hover {
  background-color: var(--highlight-color);
}

/* Top Navigation */
.top-nav {
  display: flex;
  justify-content: space-between;
  align-items: center;
  padding: 20px;
  /* background-color: #fff; */
  /* box-shadow: 0 4px 8px rgba(0, 0, 0, 0.1); */
  margin-bottom: 20px;
  border-radius: 10px; 
}

.nav-left h1 {
  font-size: 24px;
  color: var(--text-color-medium-dark);
  display: flex;
  align-items: center;
}

.nav-left h1 .material-icons {
  margin-right: 10px;
}

.nav-center {
  position: relative;
}

.nav-center .search-icon {
  position: absolute;
  top: 50%;
  left: 10px;
  transform: translateY(-50%);
  color: var(--text-color-light);
}

.nav-center input {
  padding: 10px 10px 10px 40px;
  border: 1px solid #ddd;
  border-radius: 20px;
  width: 300px;
  font-size: 16px;
}

.nav-right .profile-picture {
  width: 40px;
  height: 40px;
  border-radius: 50%;
  object-fit: cover;
}

/* Main content grid that holds both stats and news bar */
.content-grid {
  display: flex;
  justify-content: space-between;
  gap: 20px;
  margin-top: 20px;
}

/* Stats section */
.stats {
  flex: 1 1 60%;
  display: flex;
  justify-content: space-between;
  flex-wrap: wrap;
  height:20%;
  margin-bottom: 30px;
}

.current-month {
  background-color: var(--primary-color);
  position: relative;
  padding: 10px;
  height: 150px!important;
}

.stats>div {
  background-color: var(--background-color-highlight-light);
  padding: 10px;
  border-radius: 10px;
  flex: 1 1 calc(33.333% - 20px);
  /* Flexible width for each stat */
  box-shadow: 0px 4px 6px rgba(0, 0, 0, 0.1);
  margin: 10px;
}

.stats h3 {
  display: flex;
  align-items: center;
}

.stats h3 .material-icons {
  margin-right: 10px;
}

/* News updates section on the same row as stats */
.news-updates {
  background-color: var(--background-color-highlight-light);
  flex: 1 1 40%;
  padding: 20px;
  border-radius: 10px;
  box-shadow: 0px 4px 6px rgba(0, 0, 0, 0.1);
  margin-bottom: 30px;
}

.news-item {
  margin-bottom: 20px;
  display: flex;
  align-items: flex-start;
}

.news-item-link {
  cursor: pointer;
  color: var(--primary-color);
}

.news-item-link:hover {
  cursor: pointer;
  color: var(--primary-color-hover);
}

.news-item-image {
  vertical-align: top; 
}

.news-item-image img {
  display: block;
}

.news-item h4 {
  font-size: 20px;
}

.news-item h4 .material-icons {
  margin-right: 10px;
}

.news-item p {
  margin: 5px 0;
}

/* Promo Section (below the stats and news) */
.promo {
  flex: 1 1 60%; /* Allow the promo section to take up 60% of the container width */
  padding: 10px;
  background-color: var(--background-color-highlight-light) !important;
  border-radius: 10px;
  box-shadow: 0 4px 8px rgba(0, 0, 0, 0.064) !important;
  display: flex;
  justify-content: space-between;
  align-items: center;
}

.earnings .invested {
  display: flex;
  height:50px;
  margin-bottom: 10px;
}

.promo button {
  margin-right: 10px;
  padding: 10px 20px;
  border: none;
  background-color: var(--primary-color-hover);
  color: white;
  border-radius: 5px;
  cursor: pointer;
}

/* Trades Section: Chart + Recent Trades */
.trades-section {
  display: flex;
  justify-content: space-between;
  margin-bottom: 20px;
  gap: 20px;
}

/* Trades Chart Section */
.trades-chart {
  flex: 1;
  background-color: var(--background-color);
  padding: 20px;
  border-radius: 10px;
  box-shadow: 0 4px 8px rgba(0, 0, 0, 0.1);
}

.trades-chart h2 {
  font-size: 24px;
  margin-bottom: 10px;
}

.trades-chart canvas {
  width: 100%;
  height: 300px;
}

/* Your Trades Section (Netflix and Apple Inc.) */
.your-trades {
  width: 250px;
  background-color: var(--background-color-highlight-light) !important;
  padding: 20px;
  border-radius: 10px;
  height: 150px !important;
  box-shadow: 0 4px 8px rgba(0, 0, 0, 0.064) !important;
}

.your-trades h3 {
  font-size: 18px;
  margin-bottom: 15px;
}

.trade {
  display: flex;
  justify-content: space-between;
  align-items: center;
  margin-bottom: 10px;
}

.trade p {
  margin: 0;
  font-size: 16px;
  font-weight: 500;
}

.trade-amount {
  font-weight: bold;
}

.trade-amount.positive {
  color: green;
}

.trade-amount.negative {
  color: red;
}

.trade-time {
  display: block;
  font-size: 12px;
  color: var(--text-color-medium-dark);
  margin-left: auto;
}

.all-trades-link {
  display: block;
  margin-top: 20px;
  padding: 10px 20px;
  border-radius: 5px;
  text-align: right;
  font-size: 14px;
  color: var(--primary-color);
  text-decoration: none;
}

.all-trades-link:hover {
  text-decoration: underline;
}

.current-month {
  background-color: var(--primary-color) !important;
  color: var(--text-color-white);
  padding: 0;
  margin: 0;
}

.current-month h3 {
  margin-top: 5px;
  color: var(--text-color-white);
}

.current-month p {
  display: flex;
  align-items: center;
  color: orange;
  font-size: small;
}

.promo {
  position: relative;
  display: flex;
  align-items: center;
  justify-content: space-between;
  padding: 20px;
  border-radius: 10px;
  box-shadow: 0px 4px 6px rgba(0, 0, 0, 0.1);
  width: 53.5%;
}

.promo-text {
  flex: 1;
  padding-right: 20px;
}

.news-img {
  width: 40%;
  /* Ensure the image takes up the full width of its container */
  height: 60%;
  /* Maintain the aspect ratio */
  border-radius: 10px;
  object-fit: cover;
  /* Ensure the image covers the container without stretching */
}

.promo-img {
  width: 40%;
  /* Ensure the image takes up the full width of its container */
  height: auto;
  /* Maintain the aspect ratio */
  border-radius: 10px;
  object-fit: cover;
  /* Ensure the image covers the container without stretching */
}

.trade-button {
  padding: 10px 20px;
  background-color: var(--primary-color-hover);
  color: var(--text-color-light);
  border: none;
  border-radius: 5px;
  cursor: pointer;
}


/* Media Queries for responsiveness */
@media (max-width: 1024px) {
  .content-grid {
    flex-direction: column;
  }

  .stats {
    flex-direction: row;
    flex-wrap: wrap;
  }

  .stats>div {
    flex: 1 1 calc(50% - 20px);
    /* Two columns on smaller screens */
  }

  .stats div {
    background-color: var(--background-color-highlight-light);
  }

  .news-updates {
    margin-top: 20px;
    flex: 1 1 100%;
    background-color: var(--background-color-highlight-light);
    /* Full width news updates on tablet */
  }
}

@media (max-width: 768px) {
  .top-nav {
    flex-direction: column;
    align-items: flex-start;
  }

  .nav-center {
    margin-top: 10px;
    width: 100%;
  }

  .nav-center input {
    width: 100%;
    /* Full width on smaller screens */
  }

  .nav-right {
    margin-top: 10px;
  }

  .content-grid {
    flex-direction: column;
  }

  .stats>div {
    flex: 1 1 100%;
    /* Full width stats on mobile */
  }

  .news-updates {
    flex: 1 1 100%;
    margin-top: 20px;
    background-color: var(--background-color-highlight-light);
  }
}
.page {
  padding: 20px;
  font-family: Arial, sans-serif;
}

.portfolio-overview {
  display: flex;
  justify-content: space-between;
  margin-bottom: 20px;
}

.portfolio-card {
  background-color: var(--background-color);
  padding: 20px;
  border-radius: 5px;
  width: 45%;
  text-align: center;
}

.portfolio-value, .buying-power {
  font-size: 24px;
  font-weight: bold;
}

.stock-list {
  display: flex;
  flex-wrap: wrap;
  gap: 20px;
  margin-bottom: 30px;
}

.stock-card {
  background-color: var(--background-color-highlight-light);
  padding: 20px;
  border-radius: 5px;
  width: 30%;
  box-shadow: 0 2px 5px rgba(0, 0, 0, 0.1);
}

.numeric {
  font-weight: bold;
}

.positive {
  color: green;
}

.negative {
  color: red;
}

.portfolio-chart {
  margin-top: 20px;
}

.faq-page {
  font-family: Arial, sans-serif;
}

.faq-page h1 {
  font-size: 32px;
  color: var(--primary-color) ;
  text-align: center; 
  margin: 0 auto;
}

.faq-page h2 {
  font-size: 24px;
  color: var(--primary-color) ;
  text-align: center; 
  margin: 0 auto;
}

.search-box {
  width: 100%;
  padding: 10px;
  margin: 20px 0;
  font-size: 16px;
  border: 1px solid var(--background-color-highlight);
  border-radius: 50px;
}

.faq-container {
  display: flex;
  flex-direction: row;
  gap: 20px;
}

.faq-card {
  width: 100%;
  border: 1px solid var(--background-color-highlight);
  border-radius: 8px;
  padding: 20px;
  box-shadow: 0 2px 5px rgba(0, 0, 0, 0.1);
  background-color: var(--background-color);
  margin: 10px 0;
  box-sizing: border-box;
}

.faq-card h3 {
  font-size: 20px;
  color: var(--primary-color);
  border-bottom: 2px solid var(--background-color-highlight);
  padding-bottom: 10px;
}

.faq-card h4 {
  cursor: pointer;
  color: var(--primary-color);
}

.faq-question {
  cursor: pointer;
  color: #007bff;
}

.faq-question:hover {
  text-decoration: underline;
}

.faq-card p {
  margin: 10px 0;
  transition: all 0.3s ease;
}

/* updated /
/ StockAnalysis.css */

.stock-analysis {
  font-family: Arial, sans-serif;
  color: var(--text-color-medium-dark);
}

.chart-container {
  display: flex;
  justify-content: space-between; /* or you can use `gap` for spacing */
  flex-wrap: wrap;
  gap: 20px;
}

.chart-comparison {
  flex: 1;
  max-width: 45%;
}

.search-bar {
  display: flex;
  justify-content: center;
  align-items: center;
  margin-bottom: 20px;
}

.search-bar input {
  width: 400px;
  height: 35px;
  padding: 10px;
  font-size: 18px;
  border: 1px solid var(--background-color-highlight);
  border-radius: 5px;
}

.search-bar button {
  margin-left: 15px;
  padding: 10px 20px;
  font-size: 18px;
  border: none;
  background-color: var(--accent-color);
  cursor: pointer;
  border-radius: 5px;
}

.search-bar button:hover {
  background-color: var(--accent-color);
}

.stock-table {
  width: 100%;
  border-collapse: collapse;
  margin-top: 10px;
}

.stock-table th,
.stock-table td {
  border: 1px solid var(--background-color-highlight);
  padding: 12px;
  text-align: center;
}

.stock-table th {
  background-color: #f4f4f4;
  font-weight: bold;
}

.stock-table tr:nth-child(even) {
  background-color: #f9f9f9;
}

.stock-table tr:hover {
  background-color: #f1f1f1;
}

.as-of-date {
  font-style: italic;
  font-size: 0.9em;
  text-align: center;
  padding-top: 15px;
  color: #666;
}

.export-buttons {
  margin-top: 20px;
}

.stock-chart {
  max-width: 600px;
  margin: 20px auto;
}
.investment-pool-container {
  font-family: Arial, sans-serif;
  padding: 20px;
}

.header-container {
  display: flex;
  justify-content: space-between;
  align-items: center;
}

.page-title {
  font-size: 24px;
  font-weight: bold;
  color:#000;
}

.survey-button,
.create-pool-button {
  background-color: var(--accent-color);
  border: none;
  border-radius: 5px;
  padding: 10px 15px;
  cursor: pointer;
  margin-left: 10px;
}

.survey-button:hover,
.create-pool-button:hover {
  background-color: var(--accent-color);
}

.content-grid {
  display: flex;
  margin-top: 20px;
}

.metrics-and-investments {
  flex: 2;
  margin-right: 20px;
}

.metrics-grid {
  display: grid;
  grid-template-columns: repeat(2, 1fr);
  gap: 15px;
  margin-bottom: 20px;
}

.metric-card {
  background-color: var(--background-color-highlight-light);
  border: 1px solid var(--background-color-highlight);
  padding: 15px;
  border-radius: 5px;
  text-align: center;
}

.metric-value {
  font-size: 18px;
  font-weight: bold;
}

.metric-value.green {
  color: #28a745;
}

.table-container {
  margin-top: 20px;
}

.investment-table {
  width: 100%;
  border-collapse: collapse;
}

.investment-table th,
.investment-table td {
  border: 1px solid var(--background-color-highlight);
  padding: 10px;
  text-align: left;
}

.investment-table th {
  background-color: var(--background-color-highlight);
}

.investment-pools {
  flex: 1;
}

.pool-list {
  list-style: none;
  padding: 0;
}

.pool-list li {
  background-color: var(--background-color-highlight-light);
  border: 1px solid var(--background-color-highlight);
  padding: 10px;
  border-radius: 5px;
  margin-bottom: 10px;
}

.pool-list button {
  margin-left: 10px;
  background-color: #ffc107;
  color: black;
  border: none;
  padding: 5px 10px;
  cursor: pointer;
}

.pool-list button:hover {
  background-color: #e0a800;
}

.modal-overlay {
  position: fixed;
  top: 0;
  left: 0;
  right: 0;
  bottom: 0;
  background-color: rgba(0, 0, 0, 0.5);
  display: flex;
  justify-content: center;
  align-items: center;
}

.modal-content {
  background-color: var(--background-color);
  padding: 20px;
  border-radius: 10px;
  position: relative;
  width: 90%;
  max-width: 500px;
}
.form-group {
  margin-bottom: 15px;
}

.form-group label {
  display: block;
  margin-bottom: 5px;
}

.form-group input,
.form-group select {
  width: 100%;
  padding: 8px;
  border: 1px solid var(--background-color-highlight);
  border-radius: 5px;
}

.submit-button {
  background-color: #007bff;
  color: white;
  border: none;
  border-radius: 5px;
  padding: 10px 15px;
  cursor: pointer;
}

.submit-button:hover {
  background-color: var(--accent-color);
}
.survey-overlay {
  position: fixed;
  top: 0;
  left: 0;
  right: 0;
  bottom: 0;
  background-color: rgba(0, 0, 0, 0.5);
  display: flex;
  justify-content: center;
  align-items: center;
  z-index: 1000;
}

.survey-container {
  background-color: var(--background-color);
  border-radius: 8px;
  padding: 2rem;
  position: relative;
  width: 90%;
  max-width: 600px;
  max-height: 90vh;
  overflow-y: auto;
  box-shadow: 0 2px 10px rgba(0, 0, 0, 0.1);
}

.close-button {
  position: absolute;
  right: 0px;
  top: 0px;
  font-size: 1rem;
  background: none;
  border: none;
  cursor: pointer;
  color: #666;
}

.close-button:hover {
  color: #333;
}

.survey-title {
  font-size: 1.5rem;
  font-weight: bold;
  margin-bottom: 1.5rem;
  color: #333;
}

.question-container {
  margin-bottom: 2rem;
}

.question-text {
  font-size: 1.1rem;
  margin-bottom: 1rem;
  color: #444;
}

.options-container {
  display: flex;
  flex-direction: column;
  gap: 0.75rem;
}

.option-button {
  padding: 1rem;
  text-align: left;
  background-color: var(--background-color-highlight-light);
  border: 2px solid transparent;
  border-radius: 6px;
  color: var(--text-color-dark);
  cursor: pointer;
  transition: all 0.2s ease;
}

.option-button:hover {
  background-color: #e5e5e5;
}

.option-button.selected {
  background-color: var(--primary-color);
  color: var(--text-color-light);
  border-color: #2563eb;
}

.navigation-container {
  display: flex;
  justify-content: space-between;
  margin-top: 2rem;
}

.nav-button, .submit-button {
  padding: 0.75rem 1.5rem;
  border-radius: 6px;
  cursor: pointer;
  font-weight: 500;
  transition: background-color 0.2s ease;
}

.nav-button {
  background-color: var(--primary-color);
  color: var(--text-color-light);
  border: none;
}

.nav-button:hover:not(:disabled) {
  background-color: var(--accent-color);
}

.nav-button:disabled {
  background-color: #ccc;
  cursor: not-allowed;
}

.submit-button {
  background-color: #10b981;
  color: white;
  border: none;
}

.submit-button:hover:not(:disabled) {
  background-color: #059669;
}

.submit-button:disabled {
  background-color: #ccc;
  cursor: not-allowed;
}

.progress-text {
  text-align: center;
  margin-top: 1rem;
  color: #666;
  font-size: 0.9rem;
}

.result-container {
  text-align: center;
}

.result-title {
  font-size: 1.5rem;
  font-weight: bold;
  margin-bottom: 1rem;
  color: #333;
}

.result-text {
  font-size: 1.25rem;
  margin-bottom: 2rem;
  color: #444;
}

.close-survey-button {
  padding: 0.75rem 1.5rem;
  background-color: var(--primary-color);
  color: var(--text-color-light);
  border: none;
  border-radius: 6px;
  cursor: pointer;
  font-weight: 500;
  transition: background-color 0.2s ease;
}

.close-survey-button:hover {
  background-color: var(--accent-color);
}

.survey-button {
  padding: 0.75rem 1.5rem;
  background-color: var(--primary-color);
  color: var(--text-color-light);
  border: none;
  border-radius: 6px;
  cursor: pointer;
  font-weight: 500;
  transition: background-color 0.2s ease;
}

.survey-button:hover {
  background-color: var(--accent-color);
}


.disclaimer-container {
  background-color: rgba(0, 0, 0, 0.05);
  padding: 20px;
  border-radius: 8px;
  margin: 20px auto;
  max-width: 600px;
}

.disclaimer-content {
  background-color: white;
  padding: 24px;
  border-radius: 6px;
  box-shadow: 0 2px 4px rgba(0, 0, 0, 0.1);
}

.disclaimer-content h2 {
  color: #333;
  margin-bottom: 16px;
  font-size: 1.5rem;
  font-weight: 600;
}

.disclaimer-text {
  margin-bottom: 24px;
}

.disclaimer-text ul {
  list-style-type: disc;
  padding-left: 24px;
  color: #555;
}

.disclaimer-text li {
  margin-bottom: 12px;
  line-height: 1.5;
}

.disclaimer-buttons {
  display: flex;
  gap: 12px;
  justify-content: flex-start;
}

.agree-button {
  background-color: var(--accent-color);
  padding: 8px 16px;
  border-radius: 4px;
  border: none;
  cursor: pointer;
  font-weight: 500;
  transition: background-color 0.2s;
}

.agree-button:hover {
  background-color: var(--accent-color);
}

.cancel-button {
  background-color: #e5e7eb;
  color: #374151;
  padding: 8px 16px;
  border-radius: 4px;
  border: none;
  cursor: pointer;
  font-weight: 500;
  transition: background-color 0.2s;
}

.cancel-button:hover {
  background-color: #d1d5db;
}

.start-container {
  text-align: center;
  padding: 20px;
}

.btn-success-sm {
  background-color: #28a745;
  color: white;
  border: none;
  border-radius: 5px;
  padding: 5px 10px;
  cursor: pointer;
}

.btn-success-sm:hover {
  background-color: #218838;
}

.btn-danger-sm {
  background-color: #dc3545;
  color: white;
  border: none;
  border-radius: 5px;
  padding: 5px 10px;
  cursor: pointer;
}

.btn-danger-sm:hover {
  background-color: #c82333;
}

.chatBot {
  border: 3px solid var(--primary-color);
  border-radius: 10px;
  margin: 50px auto;
  overflow: hidden;
  width: 500px;
  overflow-y: clip;
  height: 600px;
  background-color: var(--background-color);
  background-size: contain;
  box-shadow: 0px 0px 10px rgba(0, 0, 0, 0.1);
  background-repeat: no-repeat;
  background-position: center;
}

.chatbox {
  padding: 15px;
  list-style: none;
  overflow-y: auto;
  height: 400px;
}

.chatbox li {
  margin-bottom: 10px;
}

.chat p {
  padding: 10px;
  border-radius: 10px;
  word-wrap: break-word;
}

.chat-outgoing p {
  background-color: var(--primary-color);
  align-self: flex-end;
  color: var(--text-color-white);
}

.chat-incoming p {
  background-color: var(--primary-color-hover); /*This is the Chatbot's message*/
  color: var(--text-color-white);
}

.chat-input {
  padding: 10px;
  border-top: 1px solid var(--background-color-highlight);
}

.chat-input textarea {
  width: 522px;
  padding: 10px;
  border: 1px solid var(--background-color-highlight);
  border-radius: 7px;
  resize: none;
  outline: none;
  overflow-y: scroll;
  background-color: var(--background-color-highlight-light);
  font-size: 16px;
  color: var(--text-color-dark);
  font-weight: 600;
  margin-top: -10px;
  margin-left: -15px;
  height: 71px;
}

#cross {
  float: right;
  position: relative;
  top: -38px;
  left: -15px;
  cursor: pointer;
  color: white;
  font-weight: bolder;
  font-size: 28px;
}

#cross:hover {
  color: red;
  transition: all .5s;
}

.chatbox .chat p.error {
  color: #ffffff;
  background-color: #ff3737e8;
}

#sendBTN {
  width: 100%;
  padding: 30px;
  border: 0;
  outline: none;
  font-size: 20px;
  font-weight: 600;
  border-radius: 5px;
  cursor: pointer;
  color: var(--text-color-white);
  margin-top: 12px;
  background-color: var(--primary-color);
}

#sendBTN:hover {
  background-color: var(--primary-color-hover);
}

.lastMessage {
  margin-top: 50px;
  font-size: 35px;
  font-weight: 600;
  color: black;
  margin-left: 550px;
}

/* Close button */
.close-btn {
  background-color: var(--background-color);
  color: var(--text-color-dark);
  border: none;
  padding: 5px;
  cursor: pointer;
  margin: 0;
}

.chatBot header {
  display: flex;
  background-color: var(--primary-color);
  justify-content: space-between; /* Position items on opposite sides */
  align-items: center;            /* Vertically center the items */
  padding: 10px 20px 10px 0px;             /* Optional, adjust padding as needed */
  border-radius: 7px 7px 0 0;
}

.chatBot header h2 {
  flex: 1; /* This allows <h2> to take available space */
  text-align: center; /* Center the <h2> text */
  color: var(--text-color-white);
  margin: 0;
}

/* Comparison Table in StockAnalysis.jsx */

.comparison-table {
  width: 100%;
  border-collapse: collapse;
}

.comparison-table th {
  background-color: var(--background-color-highlight);
  color: var(--text-color-dark);
  padding: 10px;
  text-align: center;
  font-weight: bold;
}

.comparison-table td {
  border: 1px solid var(--background-color-highlight);
  padding: 10px;
  text-align: right;
}/* Settings Component Styles */
.page {
  padding: 20px;
  background-color: var(--background-color);
  min-height: 100vh;
}

.settings-title {
  margin-bottom: 20px;
  font-size: 24px;
  font-weight: 500;
  color: var(--text-color-dark);
}

.settings-card {
  background-color: white;
  border-radius: 10px;
  padding: 20px;
  margin-bottom: 20px;
  box-shadow: 0 2px 4px rgba(0, 0, 0, 0.1);
}

.card-title {
  text-align: center;
  margin-bottom: 20px;
  font-size: 18px;
  font-weight: 500;
  color: var(--text-color-dark);
}

.api-config-table {
  width: 100%;
  border-collapse: collapse;
}

.table-header {
  display: flex;
  background-color: #e0e0e0;
  font-weight: bold;
  border-radius: 4px 4px 0 0;
}

.header-cell {
  flex: 1;
  padding: 10px;
  text-align: center;
}

.table-row {
  display: flex;
  border-bottom: 1px solid #e0e0e0;
  background-color: #f5f5f5;
}

.api-cell, .key-cell {
  flex: 1;
  padding: 5px 10px;
}

.api-select {
  width: 100%;
  padding: 8px;
  border-radius: 4px;
  border: 1px solid #ddd;
  background-color: #f5f5f5;
}

.api-key-input {
  width: 100%;
  padding: 8px;
  border-radius: 4px;
  border: 1px solid #ddd;
  background-color: white;
}

.save-button-container {
  display: flex;
  flex-direction: column;
  align-items: center;
  margin-top: 20px;
}

.save-button {
  background-color: var(--accent-color);
  color: white;
  border: none;
  border-radius: 4px;
  padding: 10px 20px;
  font-size: 16px;
  cursor: pointer;
}

.save-button:hover {
  background-color: #008999;
}

.message {
  margin-top: 10px;
  color: green;
  text-align: center;
}

.message.error {
  color: red;
}

.style-options {
  display: flex;
  justify-content: center;
  padding: 20px 0;
}

.dark-mode-button {
  background-color: var(--accent-color);
  color: white;
  border: none;
  border-radius: 4px;
  padding: 10px 20px;
  font-size: 16px;
  cursor: pointer;
}

.dark-mode-button:hover {
  background-color: #008999;
}

/* Settings Card Component Styles */
.dark-mode {
  background-color: #292929;
  color: #f0f0f0;
}

.dark-mode .settings-card {
  background-color: #333;
  box-shadow: 0 2px 4px rgba(0, 0, 0, 0.3);
  color: var(--text-color-light);
}

.dark-mode .table-header {
  background-color: #444;
  color: var(--text-color-light);
}

.dark-mode .card-title {
  color: var(--text-color-light);
}

.dark-mode .table-row {
  background-color: #3a3a3a;
  border-bottom: 1px solid #444;
  color: var(--text-color-light);
}

.dark-mode .api-select,
.dark-mode .api-key-input {
  background-color: #444;
  border: 1px solid #555;
  color: white;
}<|MERGE_RESOLUTION|>--- conflicted
+++ resolved
@@ -65,11 +65,7 @@
   position: fixed;
   bottom: 0;
   left: 0;
-<<<<<<< HEAD
   right: 0;
-=======
-  width: var(--sidebar-width);
->>>>>>> 9552137b
   background-color: var(--background-color);
   color: var(--text-color-medium-dark);
   padding: 15px;
@@ -156,7 +152,6 @@
   box-shadow: 0 4px 12px rgba(0, 0, 0, 0.1);
 }
 
-<<<<<<< HEAD
 button.HamburgerMenu {
   font-size: 18px;
   padding: 10px;
@@ -164,9 +159,6 @@
 
 .btn-group button {
   background-color: #CCCCCC;
-=======
-.note {
->>>>>>> 9552137b
   color: var(--text-color-medium);
   padding: 0px;
   margin: 0px;
@@ -259,13 +251,8 @@
 /* Styling for Main Container and Sidebar */
 
 .main {
-<<<<<<< HEAD
   /*margin-left: 250px;*/
   /*padding: 20px;*/
-=======
-  margin-left: 250px;
-  padding: 0px;
->>>>>>> 9552137b
   display: flex;
   height: 100vh;
   background-color: var(--background-color);
@@ -894,12 +881,8 @@
 body {
   font-family: 'Arial', sans-serif;
   margin: 0;
-<<<<<<< HEAD
-  background-color: #F0F4F8;
+  background-color: var(--background-color);
   width:fit-content;
-=======
-  background-color: var(--background-color);
->>>>>>> 9552137b
 }
 
 .container {
