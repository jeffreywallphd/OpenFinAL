/* Color Scheme */

:root {
  --primary-color: #2B388F;
  --primary-color-hover: #5A67D8;
  --secondary-color: #00878E;
  --tertiary-color: #62C0C2;
  --background-color: #FFFFFF;
  --background-color-highlight-light: #F0F0F0;
  --background-color-highlight: #CCCCCC;
  --accent-color: #27A2CC;
  --highlight-color: #FDCB50;
  --text-color-white: #FFFFFF;
  --text-color-dark: #000000;
  --text-color-light: #FFFFFF;
  --text-color-medium-light: #CCCCCC;
  --text-color-medium: #888888;
  --text-color-medium-dark: #333333;
  --row-primary-color: #FFFFFF;
  --row-alternating-color: #c1c9ff;
  --footer-height: 90px;
  --sidebar-width: 220px;
  --sidebar-footer-width: 190px;
}

body.dark-mode {
  --primary-color: #6674f1;
  --primary-color-hover: #6977f7;
  --secondary-color: #516a91;
  --tertiary-color: #4a5568;
  --background-color: #282828;
  --background-color-highlight-light: #202020;
  --background-color-highlight: #181818;
  --accent-color: #4a5568;
  --highlight-color: #ecc94b;
  --text-color-white: #EEEEEE;
  --text-color-dark: #DDDDDD;
  --text-color-light: #555555;
  --text-color-medium-light: #777777;
  --text-color-medium: #999999;
  --text-color-medium-dark: #BBBBBB;
  --row-primary-color: #2d3748;
  --row-alternating-color: #4a5568;
}

body {
  height: 100vh;
  background-color: var(--background-color);
  margin: 0;
  padding: 0;
  font-family: -apple-system, BlinkMacSystemFont, 'Segoe UI', 'Roboto', 'Oxygen',
    'Ubuntu', 'Cantarell', 'Fira Sans', 'Droid Sans', 'Helvetica Neue',
    sans-serif;
  -webkit-font-smoothing: antialiased;
  -moz-osx-font-smoothing: grayscale;
}

#root {
  margin: 0;
  padding: 0;
  height: 100vh;
  overflow-y: hidden;
}

.footer {
  position: fixed;
  bottom: 0;
  left: 0;
  width: var(--sidebar-footer-width);
  background-color: var(--background-color);
  color: var(--text-color-medium-dark);
  font-size: 12px;
  padding: 15px;
  text-align: center;
  border-top: 1px solid #999999;
  z-index: 10000; /* Ensure it stays on top of other elements */
  visibility: visible;
}

.footer.collapsed {
  visibility: hidden;
}

a {
  color: var(--primary-color);
}

a:hover {
  color: var(--primary-color-hover);
}

a:active {
  color: var(--primary-color);
}

a:visited {
  color: var(--primary-color);
}

input, select, option {
  color: var(--text-color-dark);
  background-color: var(--background-color);
  border: 1px solid var(--text-color-medium-dark);
  box-shadow: none;
  padding: 8px;
  border-radius: 4px;
}

p, div {
  color: var(--text-color-dark);
}

h1 {
  color: var(--text-color-light);
  padding-top: 0px;
  margin-top: 0px;
}

h2 {
  display: flex;
  align-items: center;
  color: var(--text-color-dark);
  padding-top: 0px;
  margin-top: 0px;
}

h2 .material-icons {
  margin-right: 10px;
}

h3 {
  color: var(--text-color-medium-dark);
}

h4 {
  color: var(--text-color-medium-dark);
}

select {
  padding: 8px;
  border: 1px solid var(--background-color-highlight);
  height: 40px;
  border-radius: 4px;
}

button {
  cursor: pointer;
  background-color: var(--accent-color);
  color: var(--text-color-white);
  font-size: 16px;
  font-weight: bold;
  border: none;
  outline: none;
  border-radius: 5px;
  padding: 15px;
  margin-top: 10px;
}

button:hover {
  box-shadow: 0 4px 12px rgba(0, 0, 0, 0.1);
}

button.HamburgerMenu {
  font-size: 18px;
  padding: 10px;
  margin: 0px;
}

.flex-with-space {
  display: flex;
  justify-content: space-between;
  align-items: center;
}


.btn-group button {
  background-color: #CCCCCC;
  color: var(--text-color-medium);
  padding: 0px;
  margin: 0px;
}

.btn-group button {
  background-color: var(--background-color-highlight);
  color: var(--text-color-medium-dark);
  border-radius: 0px;
  padding: 10px;
  font-size: 12px;
  margin-top: 0px;
}

.btn-group button:hover {
  box-shadow: 0;
  border-right: 1px solid var(--text-color-medium);
  border-left: 1px solid var(--text-color-medium);
}

.btn-group button:disabled {
  color: var(--text-color-medium);
}

.greyedOut {
  color: var(--text-color-medium-dark);
}

/* Styling for Loading Page */

.loadingContainer {
  background-color: var(--primary-color);
  display: flex;
  min-height: 100vh;
  justify-content: center;
  align-items: center;
}

.loadingContent {
  color: var(--text-color-light);
  text-align: center;
}

.loadingText p {
  color: var(--text-color-white);
}

.loader {
  border: 16px solid #f3f3f3;
  /* Light grey */
  border-top: 16px solid #3498db;
  /* Blue */
  border-radius: 50%;
  width: 40px;
  height: 40px;
  animation: spin 2s linear infinite;
  text-align: center;
  margin: auto;
}

@keyframes spin {
  0% {
    transform: rotate(0deg);
  }

  100% {
    transform: rotate(360deg);
  }
}

/*Styling for Navigation*/

#navButton{
  padding:0;
  margin: 0;
  border: 0;
  padding-block:0;
  padding-inline:0;
  background-color: var(--primary-color);
}

#navIcon{
  border-image: 0;
  width: 40px;
  height: 40px;
  padding: 0;
  margin: 0;
}

code {
  font-family: source-code-pro, Menlo, Monaco, Consolas, 'Courier New', monospace;
}

/* Styling for Main Container and Sidebar */

.main {
  /*margin-left: 250px;*/
  /*padding: 20px;*/
  display: flex;
  height: 100vh;
  background-color: var(--background-color);
  overflow-y: hidden;
}

.flex {
  display: flex;
}

.sidePanel {
  margin-left: 30px;
}

.sidebar.collapsed {
  max-width: 55px;
  overflow-x: hidden;
}

.sidebar.collapsed::-webkit-scrollbar {
  display: none;
}

/* Styling for Home, Content, and Page Containers */

.content {
  padding: 20px;
  margin: 0;
  min-height: 100vh;
  background-color: var(--background-color);
  flex: 1;
  overflow-x: hidden;
}
.content{
  padding: 20px;
}
.content.closed{
  /* position: relative; */
  right: 200px;
}

.page {
  min-height: 100vh;
  padding: 20px;
  background-color: var(--background-color);
  overflow-x: hidden;
  /*position: static;*/
}

.page.only {
  height: 100vh;
   overflow-y: auto;
}

.homeContainer {
  width: 75%;
  height: 400px;
  background-color: rgba(0, 0, 0, 0.5);
  border-radius: 10px;
  padding: 20px;
  color: var(--text-color-light);
  font-size: 48px;
  font-weight: bold;
  margin-top: 30px;
}

.homeContainer p {
  margin: 0;
  padding: 0;
  margin-bottom: 30px;
}

.homeContainer p:nth-of-type(2) {
  margin-left: 75px;
}

.homeContainer p:nth-of-type(3) {
  margin-left: 150px;
}

.homeContainer p:nth-of-type(4) {
  margin-left: 225px;
}

/* Styling for Slideshows */

.slideshowWindow {
  height: 500px;
  width: auto;
  margin: 30px;
  padding: 20px;
  border: 25px solid var(--secondary-color);
  background-color: var(--background-color);
}

.slide {
  height: 100%;
  width: auto;
  font-size: 28px;
  background-color: var(--background-color);
}

.slide div.titleContainer {
  height: 350px;
  width: auto;
  text-align: center;
  vertical-align: center;
}

.slide div.contentContainer {
  height: 350px;
  width: auto;
}

.slide div.audioBar {
  height: 20px;
  width: auto;
  text-align: right;
}

.slide p {
  background-color: var(--background-color);
}

.slide h1 {
  font-size: 40px;
  color: var(--secondary-color);
  border: none;
}

.slide h2 {
  font-size: 36px;
  color: var(--secondary-color);
  text-align: center;
  border-bottom: 3px solid var(--tertiary-color);
}

.slide h2.slideSubTitle {
  font-size: 36px;
  color: var(--secondary-color);
  border: none;
}

.slide ul,
.slide ul li {
  background-color: var(--background-color);
  margin-bottom: 5px;
}

.slideWindowControlBar {
  display: flex;
  justify-content: center;
}

.slideWindowControlBar div {
  text-align: right;
}

.slideWindowControlBar div.slidePageNumber {
  flex: 1;
  text-align: left;
  color: #333333;
}

/* Styling for Cards */

.cardRow {
  display: flex;
  justify-content: center;
  width: 100%;
}

.cardRow a {
  text-decoration: none;
  color: var(--text-color-dark);
}

.card {
  flex: 1;
  min-height: 450px;
  max-width: 450px;
  margin-left: 20px;
  margin-right: 20px;
  background-color: var(--background-color);
  box-shadow: 0 4px 12px rgba(0, 0, 0, 0.1);
}

.card:hover {
  box-shadow: 0 8px 16px 0 rgba(0, 0, 0, 0.2);
}

.cardHeader {
  background-color: var(--secondary-color);
  color: var(--text-color-light);
  border-radius: 10px 10px 0px 0px;
  height: 200px
}

.cardContainer {
  padding: 20px;
  height: 100%;
  border-radius: 0px 0px 10px 10px;
  color: var(--text-color-medium-dark);
}

.cardContainer h3 {
  padding: 0;
  margin: 0;
  color: var(--text-color-medium-dark);
}

/* Styling for Stock Charting */

.chartContainer {
  width: 700px;
  margin-left: 10px;
}

.stockDetails {
  background-color: var(--background-color-highlight-light);
  border-radius: 4px;
  padding: 20px;
  color: var(--text-color-medium);
  margin-bottom: 10px;
  box-shadow: 0 4px 12px rgba(0, 0, 0, 0.1);
}

.stockDetails div {
  margin-bottom: 10px;
}

.stockDetails div span {
  width: 125px;
  display: inline-block;
  font-weight: 600;
  font-style: italic;
}

.stockRatios {
  color: var(--text-color-medium-dark);
  font-size: 14px;
}

.stockRatios p span {
  width: 125px;
  display: inline-block;
  font-weight: 600;
  font-style: italic;
}

.priceSearchFormContainer {
  display: flex;
  gap: 15px;
  margin: 0;
  padding: 0;
}

.priceSearchBar {
  padding: 8px;
  width: 400px;
  border: 1px solid black;
  height: 30px;
  border-radius: 4px;
  margin-right: 8px;
}

.priceSearchButton {
  height: 50px;
  width: 50px;
  border-radius: 4px;
  background-color: var(--accent-color);
  transition: 0.2s;
}

.priceSearchButton:hover {
  background-color: var(--accent-color);
  box-shadow: 5px 5px 5px 0px rgba(186, 186, 186, 0.5);
}

.btn-group {
  text-align: right;
  padding-right: 30px;
}

/* Styling for BrowseFAQ Page */
.gridContainer {
  display: grid;
  grid-template-columns: 50% 50%;
}

.divSpacing {
  padding: 2%;
}

.faq-card {
  background-color: #fff;
  padding: 2%;
  border-radius: 5px;
  box-shadow: 0 2px 5px rgba(0, 0, 0, 0.1)
}

.faq-tableOfContents {
  background-color: var(--background-color);
  padding: 2%;
  border-radius: 5px;
  box-shadow: 0 2px 5px rgba(0, 0, 0, 0.1)
}

/* Styling for Risk Analysis Page */

.riskTitleContainer {
  display: flex;
  flex-direction: row;
  align-items: center;
  margin-bottom: 10px;
  margin-top: 20px;
}

.riskIcon {
  font-size: 36px;
}

/* Styling for Dashboard Page Title */
.dashboardTitleContainer {
  display: flex;
  flex-direction: row;
  align-items: center;
  margin-bottom: 10px;
  margin-top: 20px;
}

.dashboardIcon {
  font-size: 36px;
}

.riskPage {
  min-width: calc(100vw - 400px);
  background-color: var(--background-color);
}

.riskBody {
  display: flex;
  justify-content: space-around;
  width: 100%;
}

.riskHeader {
  text-align: center;
}

.inputGroup {
  display: flex;
  flex-direction: column;
  width: 75%;
  margin-bottom: 10px;
}

.inputLabel {
  margin-left: 10px;
}

.popoverContent {
  max-width: 200px;
  padding: 5px;
  border-radius: 10px;
  background-color: rgba(29, 32, 40, 0.9);
  color: var(--text-color-light)
}

.userInput {
  width: 100%;
  margin: 5px;
  background-color: #b4b9cc;
  border-color: transparent;
  border-radius: 5px;
}

.explanationText {
  font-size: small;
}

.hollow {
  display: flex;
  justify-content: center;
  align-items: center;
}

.hollow span {
  z-index: 2;
  font-size: 24pt;
}

.hollow::after {
  content: "";
  position: absolute;
  height: 200px;
  width: 200px;
  border-radius: 50%;
  background-color: var(--background-color);
  border: 2px solid black;
}

.riskContainer {
  display: flex;
  flex-direction: column;
  border-radius: 10px;
  padding: 10px;
  background-color: var(--background-color);
  align-items: center;
  min-width: 300px;
}

.diversificationInputContainer {
  display: flex;
  flex-direction: column;
}

.diversificationInputRow {
  display: flex;
  flex-direction: row;
  justify-content: space-around;
}

.diversificationBox {
  display: flex;
  flex-direction: column;
  align-items: center;

}

.diversificationInput {
  width: 40%;
  aspect-ratio: 3 / 1;
  text-align: center;
  margin-bottom: 10px;
}

.bigbutton {
  background-color: var(--primary-color);
  color: var(--text-color-light);
  font: bold;
  font-size: 16px;
  padding: 8px;
  border-radius: 4px;
}

.bigScoreContainer {
  display: flex;
  flex-direction: column;
  align-self: center;
  width: 90%;
  align-items: center;
  margin-top: 10px;
}

.scoreComponentContainer {
  display: flex;
  width: 75%;
  flex-direction: row;
  justify-content: space-around;
  align-items: center;
  border: black 2px solid;
  margin-bottom: 10px;
  padding: 5px;
  border-radius: 5px;

}

.scoreComponent {
  background-color: var(--row-alternating-color);
  color: var(--text-color-medium-dark);
  border-radius: 3px;
  min-width: 30%;
  text-align: center;
}

.highlight {
  background-color: var(--highlight-color);
}

.pieChartContainer {
  display: flex;
  flex-direction: column;
}

.keyColorsContainer {
  display: flex;
  flex-direction: row;
  justify-content: space-around;
  width: 100%;
}

.colorCodeBox {
  display: flex;
  flex-direction: row;
  align-items: center;
}

.keyColors {
  height: 10px;
  width: 10px;
  border-radius: 2px;
  margin-right: 5px;
}

/* Styling for Portfolio Page */

.portfolio-controls {
  display: flex;
  justify-content: space-between;
  align-items: center;
  margin-bottom: 10px;
}

.portfolio-chart {
  margin-top: 20px;
}

.portfolio-overview {
  display: flex;
  justify-content: space-between;
  margin-bottom: 20px;
}

.portfolio-card {
  background-color: var(--background-color);
  padding: 20px;
  border-radius: 5px;
  width: 45%;
  text-align: center;
}

.portfolio-value, .buying-power {
  font-size: 24px;
  font-weight: bold;
}

.portfolioTableContainer {
  height: 135px;
  border: 0;
  padding: 0;
  margin: 0;
  position: relative;
  overflow-y: scroll;
}

.portfolioTable {
  width: 100%;
  border: 0;
  margin: 0;
  padding: 0;
  border-collapse: collapse;
  position: relative;
  display: block;
}

.portfolioTable thead {
  position: sticky;
  top: 0;
  background-color: var(--tertiary-color);
  z-index: 1;
}

.portfolioTable tr th {
  min-width: 135px;
  padding: 2px;
  text-align: left;
  border: 1px solid #666666;
}

.portfolioTable tr td {
  padding: 2px;
  border: 1px solid #666666;
  margin: 0;
  font-size: 14px;
}

.portfolioTable tr td.numeric {
  text-align: right;
}

/* Styling for Financial Statement Table */
.statementTable {
  width: 100%;
  border: 0;
  margin: 0;
  padding: 0;
  border-collapse: collapse;
}

.statementTable tr {
  background-color: var(--row-primary-color);
}

.statementTable tr.alternating {
  background-color: var(--row-alternating-color);
}

.statementTable th {
  text-align: left;
  border-bottom: 1px solid black;
}

.statementTable th.value {
  text-align: right;
  width: 125px;
}

.statementTable td.total {
  font-weight: bold;
  text-decoration: underline;
}

.statementTable td span.negative {
  color: red;
}

.statementTable td.subTotal {
  text-decoration: underline;
}

.statementTable td.indent1 {
  padding-left: 40px;
}

.statementTable td.indent2 {
  padding-left: 80px;
}

.statementTable td.indent3 {
  padding-left: 120px;
}

.statementTable td.statementValue {
  width: 100px;
  text-align: right;
  padding-left: 50px;
}

.statementTable td.statementValue div.valueContainer {
  display: flex;
  justify-content: space-between;
  align-items: center;
}

div.valueContainer span.numericValue {
  text-align: right;
}

/* General Styles */
body {
  font-family: 'Arial', sans-serif;
  margin: 0;
  background-color: var(--background-color);
  /* width:fit-content; */
}

.container {
  display: flex;
  height: 100vh;
  flex-wrap: wrap;
}

.sidebar {
  position: static;
  top: 0;
  left: 0;
  width: var(--sidebar-width); /* Adjust width as needed */
  height: 100vh;
  background-color: var(--background-color); /* Adjust background color as needed */
  z-index: 1000; /* Ensure it stays on top of other elements */
  box-shadow: 2px 0 5px rgba(0, 0, 0, 0.1); /* Optional: add a shadow for better visibility */
  overflow-y: auto; /* Allow scrolling within the sidebar if needed */
}

.sidebar-padding {
  padding: 10px 10px 0px 10px;
}

.logo {
  text-align: center;
}

.logo img {
  height: 75px;
  margin-top: 5px;
  margin-bottom: 5px;
  /*visibility: hidden;*/
}

img.logo.hidden{
  width: 150px;
  margin-bottom: 5px;
  display: none;
}

img.logoNoText {
  height: 40px;
  margin-bottom: 40px;
  visibility: visible;
  /* display:none; */
}

img.logoNoText.hidden{
  margin-bottom: 5px;
  display: none;
}

img.logoText {
  width: 150px;
  margin-bottom: 5px;
  display:block;
}


nav ul {
  list-style: none;
  padding: 0;
}

nav ul li {
  margin-bottom: 15px;
}

nav ul li a {
  text-decoration: none;
  color: var(--text-color-dark);
  font-size: 14px;
  display: flex;
  align-items: center;
  padding: 5px;
  border-radius: 10px;
  transition: background-color 0.3s ease;
}

nav ul li a .material-icons {
  margin-right: 16px;
}

/* Add background color on hover */
nav ul li a:hover {
  background-color: var(--background-color-highlight);
}
.mt-1{
  margin-top: 10px;
}
.tools h4 {
  font-size: 14px;
  margin-bottom: 5px;
}

.tools ul {
  list-style: none;
  padding: 0;
}

.tools ul li {
  margin-bottom: 10px;
}

.tools ul li a {
  text-decoration: none;
  color: var(--text-color-dark);
  display: flex;
  align-items: center;
  padding: 5px;
  border-radius: 10px;
  font-size: 14px;
  transition: background-color 0.3s ease;
}

.tools ul li a .material-icons {
  margin-right: 10px;
}

.tools ul li a:hover {
  background-color: var(--highlight-color);
}

/* Top Navigation */
.top-nav {
  display: flex;
  justify-content: space-between;
  align-items: center;
  padding: 0px;
  /* background-color: #fff; */
  /* box-shadow: 0 4px 8px rgba(0, 0, 0, 0.1); */
  margin-bottom: 0px;
  border-radius: 10px;
}

.nav-left h1 {
  font-size: 24px;
  color: var(--text-color-medium-dark);
  display: flex;
  align-items: center;
}

.nav-left h1 .material-icons {
  margin-right: 10px;
}

.nav-center {
  position: relative;
}

.nav-center .search-icon {
  position: absolute;
  top: 50%;
  left: 10px;
  transform: translateY(-50%);
  color: var(--text-color-light);
}

.nav-center input {
  padding: 10px 10px 10px 40px;
  border: 1px solid #ddd;
  border-radius: 20px;
  width: 300px;
  font-size: 16px;
}

.nav-right {
  font-size: 40px;
  cursor: pointer;
}

.large-material-icon {
  font-size: 40px; /* Adjust the size as needed, e.g., 24px, 36px, 48px, etc. */
}

/* Main content grid that holds both stats and news bar */
.content-grid {
  display: flex;
  justify-content: space-between;
  gap: 20px;
  margin-top: 20px;
}

/* Stats section */
.stats {
  flex: 1 1 60%;
  display: flex;
  justify-content: space-between;
  flex-wrap: wrap;
  height:20%;
  margin-bottom: 20px;
}

.current-month {
  background-color: var(--primary-color);
  position: relative;
  padding: 10px;
  height: 150px!important;
}

.stats>div {
  background-color: var(--background-color-highlight-light);
  padding: 10px;
  border-radius: 10px;
  flex: 1 1 calc(33.333% - 20px);
  /* Flexible width for each stat */
  box-shadow: 0px 4px 6px rgba(0, 0, 0, 0.1);
  margin: 10px;
}

.stats h3 {
  display: flex;
  align-items: center;
}

.stats h3 .material-icons {
  margin-right: 10px;
}

/* News updates section on the same row as stats */
.news-updates {
  background-color: var(--background-color-highlight-light);
  flex: 1 1 40%;
  padding: 20px;
  border-radius: 10px;
  box-shadow: 0px 4px 6px rgba(0, 0, 0, 0.1);
  margin-bottom: 30px;
  margin-top: 10px;
}

.news-browser-item {
  width: 100%;
}

.news-browser-item-image {
  overflow-y: hidden;
  vertical-align: top;
}

.news-browser-item-image img {
  display: block;
}

.news-browser-item-content {
  overflow-y: hidden;
}

.news-browser-item-actions {
  display: flex;
  align-items: center;
  justify-content: space-between;
}

.news-item {
  margin-bottom: 20px;
  display: flex;
  align-items: flex-start;
}

.news-item-actions {
  display: flex;
  align-items: center;
}

.news-item-link {
  cursor: pointer;
  color: var(--primary-color);
}

.news-item-link:hover {
  cursor: pointer;
  color: var(--primary-color-hover);
}

.news-item-image {
  vertical-align: top;
}

.news-item-image img {
  display: block;
}

.news-item h4 {
  font-size: 20px;
}

.news-item h4 .material-icons {
  margin-right: 10px;
}

.news-item p {
  margin: 5px 0;
}

/* Styles for the news summary modal */

.news-summary-modal {
  position: fixed; /* Stay in place */
  z-index: 100000; /* Sit on top of everything else */
  left: 0;
  top: 0;
  width: 100%; /* Full width */
  height: 100%; /* Full height */
  overflow: auto; /* Enable scroll if needed */
  background-color: rgba(0, 0, 0, 0.4); /* Black w/ opacity */
  display: flex;
  justify-content: center;
  align-items: center;
}

.news-summary-content {
  background-color: var(--background-color);
  margin: 15% auto; /* 15% from the top and centered */
  padding: 20px;
  width: 700px;
  border-radius: 7px;
  box-shadow: 0 4px 8px rgba(0, 0, 0, 0.1);
  position: relative; /* To position potential close button */
  display: flex; /* Make content a flex container */
  flex-direction: column; /* Stack items vertically */
}

.news-summary-content p {
  color: var(--text-color-medium-dark);
  margin-bottom: 10px;
  overflow-y: auto;
}

.news-summary-header {
  display: flex; /* Make the header a flex container */
  justify-content: space-between; /* Put space between the title and the button */
  align-items: center; /* Optional: Vertically align items in the center */
  margin-bottom: 10px; /* Add some space below the header */
}

.news-summary-header h2 {
  margin-top: 0;
  color: var(--text-color-dark);
}

.news-summary-header button {
  background: var(--background-color-highlight-light);
  color: var(--text-color-medium);
  border: none;
  font-size: 1.2em;
  cursor: pointer;
  color: var(--text-color-medium);
}

.news-summary-header button:hover {
  background: var(--background-color-highlight);
  color: var(--text-color-medium-dark);
}

.small-loader {
  visibility: visible;
  border: 12px solid #f3f3f3;
  border-top: 12px solid #3498db;
  border-radius: 50%;
  width: 20px;
  height: 20px;
  margin-left: 20px;
  margin-right: 20px;
  animation: spin 2s linear infinite;
  display: inline-block;
}

.small-loader.hidden {
  display: none;
}

.error {
  color: red;
}

.error-message {
  color: red;
  margin-left: 20px;
}

.modal-backdrop {
  position: fixed;
  top: 0;
  left: 0;
  width: 100%;
  height: 100%;
  background-color: rgba(0, 0, 0, 0.4); /* Semi-transparent black */
  z-index: 999; /* Sit below the modal but above the page content */
}

/* Promo Section (below the stats and news) */
.promo {
  flex: 1 1 60%; /* Allow the promo section to take up 60% of the container width */
  padding: 10px;
  background-color: var(--background-color-highlight-light) !important;
  border-radius: 10px;
  box-shadow: 0 4px 8px rgba(0, 0, 0, 0.064) !important;
  display: flex;
  justify-content: space-between;
  align-items: center;
  height: 200px;
}

.earnings .invested {
  display: flex;
  height:50px;
  margin-bottom: 10px;
}

.promo button {
  margin-right: 10px;
  padding: 10px 20px;
  border: none;
  background-color: var(--primary-color-hover);
  color: white;
  border-radius: 5px;
  cursor: pointer;
}

/* Trades Section: Chart + Recent Trades */
.trades-section {
  display: flex;
  justify-content: space-between;
  margin-bottom: 20px;
  gap: 20px;
}

/* Trades Chart Section */
.trades-chart {
  flex: 1;
  background-color: var(--background-color);
  padding: 20px;
  border-radius: 10px;
  box-shadow: 0 4px 8px rgba(0, 0, 0, 0.1);
}

.trades-chart h2 {
  font-size: 24px;
  margin-bottom: 10px;
}

.trades-chart canvas {
  width: 100%;
  height: 300px;
}

/* Your Trades Section (Netflix and Apple Inc.) */
.your-trades {
  width: 250px;
  background-color: var(--background-color-highlight-light) !important;
  padding: 20px;
  border-radius: 10px;
  height: 150px !important;
  box-shadow: 0 4px 8px rgba(0, 0, 0, 0.064) !important;
}

.your-trades h3 {
  font-size: 18px;
  margin-bottom: 15px;
}

.trade {
  display: flex;
  justify-content: space-between;
  align-items: center;
  margin-bottom: 10px;
}

.trade p {
  margin: 0;
  font-size: 16px;
  font-weight: 500;
}

.trade-amount {
  font-weight: bold;
}

.trade-amount.positive {
  color: green;
}

.trade-amount.negative {
  color: red;
}

.trade-time {
  display: block;
  font-size: 12px;
  color: var(--text-color-medium-dark);
  margin-left: auto;
}

.all-trades-link {
  display: block;
  margin-top: 20px;
  padding: 10px;
  border-radius: 5px;
  text-align: right;
  font-size: 14px;
  color: var(--primary-color);
  text-decoration: none;
}

.all-trades-link:hover {
  text-decoration: underline;
}

.current-month {
  background-color: var(--primary-color) !important;
  color: var(--text-color-white);
  padding: 0;
  margin: 0;
}

.current-month h3 {
  margin-top: 5px;
  color: var(--text-color-white);
}

.current-month p {
  display: flex;
  align-items: center;
  color: var(--text-color-white);
  font-size: small;
}

.promo {
  position: relative;
  display: flex;
  align-items: center;
  justify-content: space-between;
  padding: 20px;
  border-radius: 10px;
  box-shadow: 0px 4px 6px rgba(0, 0, 0, 0.1);
  width: 53.5%;
}

.promo-text {
  flex: 1;
  padding-right: 20px;
}

.news-img {
  width: 40%;
  /* Ensure the image takes up the full width of its container */
  height: 60%;
  /* Maintain the aspect ratio */
  border-radius: 10px;
  object-fit: cover;
  /* Ensure the image covers the container without stretching */
}

.promo-img {
  width: 40%;
  /* Ensure the image takes up the full width of its container */
  height: auto;
  /* Maintain the aspect ratio */
  border-radius: 10px;
  object-fit: cover;
  /* Ensure the image covers the container without stretching */
}

.trade-button {
  padding: 10px 20px;
  background-color: var(--primary-color-hover);
  color: var(--text-color-white);
  border: none;
  border-radius: 5px;
  cursor: pointer;
}


/* Media Queries for responsiveness */
@media (max-width: 1024px) {
  .content-grid {
    flex-direction: column;
  }

  .stats {
    flex-direction: row;
    flex-wrap: wrap;
  }

  .stats>div {
    flex: 1 1 calc(50% - 20px);
    /* Two columns on smaller screens */
  }

  .stats div {
    background-color: var(--background-color-highlight-light);
  }

  .news-updates {
    margin-top: 20px;
    flex: 1 1 100%;
    background-color: var(--background-color-highlight-light);
    /* Full width news updates on tablet */
  }
}

@media (max-width: 768px) {
  .top-nav {
    flex-direction: column;
    align-items: flex-start;
  }

  .nav-center {
    margin-top: 10px;
    width: 100%;
  }

  .nav-center input {
    width: 100%;
    /* Full width on smaller screens */
  }

  .nav-right {
    margin-top: 10px;
  }

  .content-grid {
    flex-direction: column;
  }

  .stats>div {
    flex: 1 1 100%;
    /* Full width stats on mobile */
  }

  .news-updates {
    flex: 1 1 100%;
    margin-top: 20px;
    background-color: var(--background-color-highlight-light);
  }
}
.page {
  padding: 20px;
  font-family: Arial, sans-serif;
}

.stock-list {
  display: flex;
  flex-wrap: wrap;
  gap: 20px;
  margin-bottom: 30px;
}

.stock-card {
  background-color: var(--background-color-highlight-light);
  padding: 20px;
  border-radius: 5px;
  width: 30%;
  box-shadow: 0 2px 5px rgba(0, 0, 0, 0.1);
}

.numeric {
  font-weight: bold;
}

.positive {
  color: green;
}

.negative {
  color: red;
}


.faq-page {
  font-family: Arial, sans-serif;
}

.faq-page h1 {
  font-size: 32px;
  color: var(--primary-color) ;
  text-align: center;
  margin: 0 auto;
}

.faq-page h2 {
  font-size: 24px;
  color: var(--primary-color) ;
  text-align: center;
  margin: 0 auto;
}

.search-box {
  width: 100%;
  padding: 10px;
  margin: 20px 0;
  font-size: 16px;
  border: 1px solid var(--background-color-highlight);
  border-radius: 50px;
}

.faq-container {
  display: flex;
  flex-direction: row;
  gap: 20px;
}

.faq-card {
  width: 100%;
  border: 1px solid var(--background-color-highlight);
  border-radius: 8px;
  padding: 20px;
  box-shadow: 0 2px 5px rgba(0, 0, 0, 0.1);
  background-color: var(--background-color);
  margin: 10px 0;
  box-sizing: border-box;
}

.faq-card h3 {
  font-size: 20px;
  color: var(--primary-color);
  border-bottom: 2px solid var(--background-color-highlight);
  padding-bottom: 10px;
}

.faq-card h4 {
  cursor: pointer;
  color: var(--primary-color);
}

.faq-question {
  cursor: pointer;
  color: #007bff;
}

.faq-question:hover {
  text-decoration: underline;
}

.faq-card p {
  margin: 10px 0;
  transition: all 0.3s ease;
}

/* updated /
/ StockAnalysis.css */

.stock-analysis {
  font-family: Arial, sans-serif;
  color: var(--text-color-medium-dark);
}

.chart-container {
  display: flex;
  justify-content: space-between; /* or you can use `gap` for spacing */
  flex-wrap: wrap;
  gap: 20px;
}

.chart-comparison {
  flex: 1;
  max-width: 45%;
}

.search-bar {
  display: flex;
  justify-content: center;
  align-items: center;
  margin-bottom: 20px;
}

.search-bar input {
  width: 400px;
  height: 35px;
  padding: 10px;
  font-size: 18px;
  border: 1px solid var(--background-color-highlight);
  border-radius: 5px;
}

.search-bar button {
  margin-left: 15px;
  padding: 10px 20px;
  font-size: 18px;
  border: none;
  background-color: var(--accent-color);
  cursor: pointer;
  border-radius: 5px;
}

.search-bar button:hover {
  background-color: var(--accent-color);
}

.stock-table {
  width: 100%;
  border-collapse: collapse;
  margin-top: 10px;
}

.stock-table th,
.stock-table td {
  border: 1px solid var(--background-color-highlight);
  padding: 12px;
  text-align: center;
}

.stock-table th {
  background-color: #f4f4f4;
  font-weight: bold;
}

.stock-table tr:nth-child(even) {
  background-color: #f9f9f9;
}

.stock-table tr:hover {
  background-color: #f1f1f1;
}

.as-of-date {
  font-style: italic;
  font-size: 0.9em;
  text-align: center;
  padding-top: 15px;
  color: #666;
}

.export-buttons {
  margin-top: 20px;
}

.stock-chart {
  max-width: 600px;
  margin: 20px auto;
}
.investment-pool-container {
  font-family: Arial, sans-serif;
  padding: 20px;
}

.header-container {
  display: flex;
  justify-content: space-between;
  align-items: center;
}

.page-title {
  font-size: 24px;
  font-weight: bold;
  color:#000;
}

.survey-button,
.create-pool-button,
.next-button,
.back-button {
  background-color: var(--accent-color);
  border: none;
  border-radius: 5px;
  padding: 10px 15px;
  cursor: pointer;
  margin-left: 10px;
}

.survey-button:hover,
.create-pool-button:hover,
.next-button:hover,
.back-button:hover {
  background-color: var(--accent-color);
}

.content-grid {
  display: flex;
  margin-top: 20px;
}

.metrics-and-investments {
  flex: 2;
  margin-right: 20px;
}

.metrics-grid {
  display: grid;
  grid-template-columns: repeat(2, 1fr);
  gap: 15px;
  margin-bottom: 20px;
}

.metric-card {
  background-color: var(--background-color-highlight-light);
  border: 1px solid var(--background-color-highlight);
  padding: 15px;
  border-radius: 5px;
  text-align: center;
}

.metric-value {
  font-size: 18px;
  font-weight: bold;
}

.metric-value.green {
  color: #28a745;
}

.table-container {
  margin-top: 20px;
}

.investment-table {
  width: 100%;
  border-collapse: collapse;
}

.investment-table th,
.investment-table td {
  border: 1px solid var(--background-color-highlight);
  padding: 10px;
  text-align: left;
}

.investment-table th {
  background-color: var(--background-color-highlight);
}

.investment-pools {
  flex: 1;
}

.pool-list {
  list-style: none;
  padding: 0;
}

.pool-list li {
  background-color: var(--background-color-highlight-light);
  border: 1px solid var(--background-color-highlight);
  padding: 10px;
  border-radius: 5px;
  margin-bottom: 10px;
}

.pool-list button {
  margin-left: 10px;
  background-color: #ffc107;
  color: black;
  border: none;
  padding: 5px 10px;
  cursor: pointer;
}

.pool-list button:hover {
  background-color: #e0a800;
}

.modal-overlay {
  position: fixed;
  top: 0;
  left: 0;
  right: 0;
  bottom: 0;
  background-color: rgba(0, 0, 0, 0.5);
  display: flex;
  justify-content: center;
  align-items: center;
}

.modal-content {
  background-color: var(--background-color);
  padding: 20px;
  border-radius: 10px;
  position: relative;
  width: 90%;
  max-width: 500px;
}
.form-group {
  margin-bottom: 15px;
}

.form-group label {
  display: block;
  margin-bottom: 5px;
}

.form-group input,
.form-group select {
  width: 100%;
  padding: 8px;
  border: 1px solid var(--background-color-highlight);
  border-radius: 5px;
}

.submit-button {
  background-color: #007bff;
  color: white;
  border: none;
  border-radius: 5px;
  padding: 10px 15px;
  cursor: pointer;
}

.submit-button:hover {
  background-color: var(--accent-color);
}
.survey-overlay {
  position: fixed;
  top: 0;
  left: 0;
  right: 0;
  bottom: 0;
  background-color: rgba(0, 0, 0, 0.5);
  display: flex;
  justify-content: center;
  align-items: center;
  z-index: 1000;
}

.survey-container {
  background-color: var(--background-color);
  border-radius: 8px;
  padding: 2rem;
  position: relative;
  width: 90%;
  max-width: 600px;
  max-height: 90vh;
  overflow-y: auto;
  box-shadow: 0 2px 10px rgba(0, 0, 0, 0.1);
}

.close-button {
  position: absolute;
  right: 0px;
  top: 0px;
  font-size: 1rem;
  background: none;
  border: none;
  cursor: pointer;
  color: #666;
}

.close-button:hover {
  color: #333;
}

.survey-title {
  font-size: 1.5rem;
  font-weight: bold;
  margin-bottom: 1.5rem;
  color: #333;
}

.question-container {
  margin-bottom: 2rem;
}

.question-text {
  font-size: 1.1rem;
  margin-bottom: 1rem;
  color: #444;
}

.options-container {
  display: flex;
  flex-direction: column;
  gap: 0.75rem;
}

.option-button {
  padding: 1rem;
  text-align: left;
  background-color: var(--background-color-highlight-light);
  border: 2px solid transparent;
  border-radius: 6px;
  color: var(--text-color-dark);
  cursor: pointer;
  transition: all 0.2s ease;
}

.option-button:hover {
  background-color: #e5e5e5;
}

.option-button.selected {
  background-color: var(--primary-color);
  color: var(--text-color-light);
  border-color: #2563eb;
}

.navigation-container {
  display: flex;
  justify-content: space-between;
  margin-top: 2rem;
}

.nav-button, .submit-button {
  padding: 0.75rem 1.5rem;
  border-radius: 6px;
  cursor: pointer;
  font-weight: 500;
  transition: background-color 0.2s ease;
}

.nav-button {
  background-color: var(--primary-color);
  color: var(--text-color-light);
  border: none;
}

.nav-button:hover:not(:disabled) {
  background-color: var(--accent-color);
}

.nav-button:disabled {
  background-color: #ccc;
  cursor: not-allowed;
}

.submit-button {
  background-color: #10b981;
  color: white;
  border: none;
}

.submit-button:hover:not(:disabled) {
  background-color: #059669;
}

.submit-button:disabled {
  background-color: #ccc;
  cursor: not-allowed;
}

.progress-text {
  text-align: center;
  margin-top: 1rem;
  color: #666;
  font-size: 0.9rem;
}

.result-container {
  text-align: center;
}

.result-title {
  font-size: 1.5rem;
  font-weight: bold;
  margin-bottom: 1rem;
  color: #333;
}

.result-text {
  font-size: 1.25rem;
  margin-bottom: 2rem;
  color: #444;
}

.close-survey-button {
  padding: 0.75rem 1.5rem;
  background-color: var(--primary-color);
  color: var(--text-color-light);
  border: none;
  border-radius: 6px;
  cursor: pointer;
  font-weight: 500;
  transition: background-color 0.2s ease;
}

.close-survey-button:hover {
  background-color: var(--accent-color);
}

.survey-button,
.next-button,
.back-button {
  padding: 0.75rem 1.5rem;
  background-color: var(--primary-color);
  color: var(--text-color-light);
  border: none;
  border-radius: 6px;
  cursor: pointer;
  font-weight: 500;
  transition: background-color 0.2s ease;
}

.survey-button:hover,
.next-button:hover,
.back-button:hover {
  background-color: var(--accent-color);
}

.next-button {
  margin-left: auto;
}

.disclaimer-container {
  background-color: rgba(0, 0, 0, 0.05);
  padding: 20px;
  border-radius: 8px;
  margin: 20px auto;
  max-width: 600px;
}

.disclaimer-content {
  background-color: white;
  padding: 24px;
  border-radius: 6px;
  box-shadow: 0 2px 4px rgba(0, 0, 0, 0.1);
}

.disclaimer-content h2 {
  color: #333;
  margin-bottom: 16px;
  font-size: 1.5rem;
  font-weight: 600;
}

.disclaimer-text {
  margin-bottom: 24px;
}

.disclaimer-text ul {
  list-style-type: disc;
  padding-left: 24px;
  color: #555;
}

.disclaimer-text li {
  margin-bottom: 12px;
  line-height: 1.5;
}

.disclaimer-buttons {
  display: flex;
  gap: 12px;
  justify-content: flex-start;
}

.agree-button {
  background-color: var(--accent-color);
  padding: 8px 16px;
  border-radius: 4px;
  border: none;
  cursor: pointer;
  font-weight: 500;
  transition: background-color 0.2s;
}

.agree-button:hover {
  background-color: var(--accent-color);
}

.cancel-button {
  background-color: #e5e7eb;
  color: #374151;
  padding: 8px 16px;
  border-radius: 4px;
  border: none;
  cursor: pointer;
  font-weight: 500;
  transition: background-color 0.2s;
}

.cancel-button:hover {
  background-color: #d1d5db;
}

.start-container {
  text-align: center;
  padding: 20px;
}

.btn-success-sm {
  background-color: #28a745;
  color: white;
  border: none;
  border-radius: 5px;
  padding: 5px 10px;
  cursor: pointer;
}

.btn-success-sm:hover {
  background-color: #218838;
}

.btn-danger-sm {
  background-color: #dc3545;
  color: white;
  border: none;
  border-radius: 5px;
  padding: 5px 10px;
  cursor: pointer;
}

.btn-danger-sm:hover {
  background-color: #c82333;
}

/* Chatbot and Toggle Icon*/

.chatBotToggle {
  position: relative;
  height: 0;
}

.circle {
  width: 55px;
  height: 55px;
  background-color: var(--accent-color); /* Blue color */
  border-radius: 50%;
  position: fixed;
  bottom: 20px; /* 20px from the bottom */
  left: 95%; /* Position the circle 95% from the left of the screen */
  transform: translateX(-50%); /* Center the circle horizontally */
  cursor: pointer;
  transition: background-color 0.3s;
  display: flex; /* Use flexbox to center the image */
  justify-content: center; /* Center the image horizontally */
  align-items: center; /* Center the image vertically */
  overflow: hidden; /* Ensures the image stays within the circle */
}

.circle:hover {
  background-color: #2980b9; /* Darker blue color on hover */
}

.chatbotIcon {
  width: 30px; /* Image size inside the circle */
  height: 30px; /* Image size inside the circle */
  object-fit: cover; /* Ensures the image fits within the circle without distortion */
  filter: invert(1);
}

.chatbot-modal {
  height: 100vh;
  position: absolute;
  top: 0;
  right: 0;
  padding: 0;
  margin: 0;
  z-index: 9000;  /* Make sure it's on top */
}

.chatbot-modal-content {
  padding: 0;
  margin: 0;
  width: 500px; /* Set a fixed width for the modal */
  height: 100vh; /* Set a fixed height for the modal */
  display: flex;
  flex-direction: column;
  box-shadow: 0 2px 4px rgba(0, 0, 0, 0.1);
  overflow: hidden; /* Prevents any overflow of content */
}

.chatbot-modal-content header {
  display: flex;
  background-color: var(--primary-color);
  align-items: center;            /* Vertically center the items */
  border-radius: 0px;
  width: 100%;
}

.close-btn {
  margin-left: auto; /* pushes it to the right */
  margin-right: 10px;
  background-color: var(--primary-color);
  color: var(--text-color-white);
  border: none;
  padding: 5px 10px 5px 10px;;
  cursor: pointer;
  font-size: 20px;
}

.chatHistory {
  height: 150px;
  width: 100%;
  padding: 15px;
  background-color: var(--background-color);
  flex-grow: 0;
  overflow-y: auto;
  border-bottom: 3px solid var(--primary-color);
}

.chatHistory h3 {
  color: var(--text-color-dark);
  margin-top: 0px;
  padding-top: 0px;
}

.chatControls {
  padding: 10px;
  background-color: var(--primary-color);
  display: flex;
  align-items: center;
  justify-content: space-between;
}

.chatSettings {
  cursor: pointer;
  color: var(--text-color-white);
  margin-right: 10px;
}

.chatControls button {
  padding: 10px;
  margin:0;
  margin-left: 10px;
  background-color: var(--primary-color-hover);
}

.chatBot {
  border-radius: 0px;
  margin: 0;
  overflow: hidden;
  width: 100%;
  background-color: var(--background-color);
  display: flex;
  flex-direction: column;
  flex-grow: 1;
  /* overflow-y: auto;  Enable scrolling if content overflows */
}

.chatbox {
  display: flex;
  flex-direction: column;
  flex-grow: 1;
  list-style-type: none;
  padding: 15px;
  margin: 0;
  overflow-y: auto;
}

.chatbox li {
  margin: 0;
}

.chat p {
  padding: 15px;
  border-radius: 5px;
  word-wrap: break-word;
  line-height: 20px;
}

.chat-incoming {
  margin: 0;
}

.chat-outgoing{
  text-align: right;
}

.chat-outgoing p {
  background-color: var(--primary-color-hover);
  color: var(--text-color-white);
}

.chat-incoming p {
  background-color: var(--primary-color); /*This is the Chatbot's message*/
  color: var(--text-color-white);
}

.chat-input {
  padding: 10px;
  margin: 0;
  border-top: 1px solid var(--background-color-highlight);
  display: flex;
  justify-content: space-between;
  align-items: center;
}

.chat-input textarea {
  width: 500px;
  padding: 10px;
  border: 1px solid var(--background-color-highlight);
  border-radius: 4px;
  resize: none;
  outline: none;
  overflow-y: scroll;
  background-color: var(--background-color-highlight-light);
  font-size: 14px;
  color: var(--text-color-dark);
  font-weight: 600;
  height: 71px;
}

#cross {
  float: right;
  position: relative;
  top: -38px;
  left: -15px;
  cursor: pointer;
  color: white;
  font-weight: bolder;
  font-size: 28px;
}

#cross:hover {
  color: red;
  transition: all .5s;
}

.chatbox .chat p.error {
  color: #ffffff;
  background-color: #ff3737;
}

#sendBTN {
  width: 100%;
  padding: 20px;
  border: 0;
  margin: 0;
  outline: none;
  font-size: 20px;
  font-weight: 600;
  border-radius: 0px;
  cursor: pointer;
  color: var(--text-color-white);
  background-color: var(--primary-color);
}

#sendBTN:hover {
  background-color: var(--primary-color-hover);
}

.lastMessage {
  margin-top: 50px;
  font-size: 35px;
  font-weight: 600;
  color: black;
  margin-left: 550px;
}

/* Comparison Table in StockAnalysis.jsx */

.comparison-table {
  width: 100%;
  border-collapse: collapse;
}

.comparison-table th {
  background-color: var(--background-color-highlight);
  color: var(--text-color-dark);
  padding: 10px;
  text-align: center;
  font-weight: bold;
}

.comparison-table td {
  border: 1px solid var(--background-color-highlight);
  padding: 10px;
  text-align: right;
}

/* Settings Component Styles */
.page {
  padding: 20px;
  background-color: var(--background-color);
  min-height: 100vh;
}

.page header {
  display: flex;
  justify-content: space-between;
}

.page header h2 {
  display: flex;
}

.page header button {
  display: flex;
  flex: 1;
}

.settings-title {
  margin-bottom: 20px;
  font-size: 24px;
  font-weight: 500;
  color: var(--text-color-dark);
}

.settings-card {
  background-color: var(--background-color);
  border-radius: 10px;
  padding: 10px;
  margin-bottom: 5px;
  /*box-shadow: 0 2px 4px rgba(0, 0, 0, 0.1);*/
}

.card-title {
  text-align: center;
  margin-bottom: 20px;
  font-size: 18px;
  font-weight: 500;
  color: var(--text-color-dark);
}

.api-config-table {
  width: 100%;
  border-collapse: collapse;
}

.table-header {
  display: flex;
  background-color: var(--background-color-highlight);
  color: var(--text-color-medium-dark);
  font-weight: bold;
  border-radius: 4px 4px 0 0;
  padding: 10px;
}

.table-header h3 {
  padding: 0;
  margin: 0;
}

.header-cell {
  flex: 1;
  padding: 10px 5px;
  text-align: center;
}

/* PIN Login Styles */
.pin-login-container {
  position: fixed;
  top: 0;
  left: 0;
  width: 100vw;
  height: 100vh;
  display: flex;
  align-items: center;
  justify-content: center;
  background: linear-gradient(135deg, var(--primary-color) 0%, var(--secondary-color) 100%);
  z-index: 10000;
}

.pin-login-background {
  position: absolute;
  top: 0;
  left: 0;
  width: 100%;
  height: 100%;
  opacity: 0.1;
  z-index: -1;
}

.background-pattern {
  width: 100%;
  height: 100%;
  background-image: radial-gradient(circle at 25% 25%, var(--tertiary-color) 2px, transparent 2px),
                    radial-gradient(circle at 75% 75%, var(--accent-color) 2px, transparent 2px);
  background-size: 50px 50px;
  animation: float 20s ease-in-out infinite;
}

@keyframes float {
  0%, 100% { transform: translateY(0px); }
  50% { transform: translateY(-10px); }
}

.pin-login-card {
  background: var(--background-color);
  border-radius: 16px;
  box-shadow: 0 20px 40px rgba(0, 0, 0, 0.1);
  padding: 40px;
  width: 100%;
  max-width: 420px;
  margin: 20px;
  position: relative;
  overflow: hidden;
}



.pin-login-header {
  text-align: center;
  margin-bottom: 32px;
}

.pin-login-title {
  font-size: 32px;
  font-weight: 700;
  color: var(--primary-color);
  margin: 0 0 8px 0;
  letter-spacing: -0.5px;
}

.pin-login-subtitle {
  font-size: 16px;
  color: var(--text-color-medium);
  margin: 0;
  font-weight: 400;
}

.pin-login-form {
  display: flex;
  flex-direction: column;
  gap: 24px;
}

.pin-login-field {
  display: flex;
  flex-direction: column;
  gap: 8px;
}

.pin-login-label {
  font-size: 14px;
  font-weight: 600;
  color: var(--text-color-medium-dark);
  margin: 0;
}

.pin-login-input {
  padding: 16px;
  border: 2px solid var(--background-color-highlight);
  border-radius: 8px;
  font-size: 16px;
  transition: all 0.2s ease;
  background-color: var(--background-color);
  color: var(--text-color-dark);
}

.pin-login-input:focus {
  outline: none;
  border-color: var(--primary-color);
  box-shadow: 0 0 0 3px rgba(43, 56, 143, 0.1);
}

.pin-input-container {
  position: relative;
  display: flex;
  align-items: center;
}

.pin-input {
  padding-right: 50px !important;
  font-family: 'Courier New', monospace;
  letter-spacing: 4px;
  font-size: 18px;
  text-align: center;
}

.pin-toggle-button {
  position: absolute;
  right: 12px;
  background: none;
  border: none;
  font-size: 18px;
  cursor: pointer;
  padding: 4px;
  border-radius: 4px;
  transition: background-color 0.2s ease;
}

.pin-toggle-button:hover {
  background-color: var(--background-color-highlight-light);
}

.pin-progress {
  height: 4px;
  background-color: var(--background-color-highlight);
  border-radius: 2px;
  overflow: hidden;
  margin-top: 4px;
}

.pin-progress-bar {
  height: 100%;
  background: linear-gradient(90deg, var(--primary-color), var(--secondary-color));
  border-radius: 2px;
  transition: width 0.3s ease;
}

.pin-help-text {
  font-size: 12px;
  color: var(--text-color-medium);
  margin-top: 4px;
}

.pin-login-error {
  display: flex;
  align-items: center;
  gap: 8px;
  padding: 12px 16px;
  background-color: #fee2e2;
  border: 1px solid #fecaca;
  border-radius: 8px;
  color: #dc2626;
  font-size: 14px;
}

body.dark-mode .pin-login-error {
  background-color: #450a0a;
  border-color: #7f1d1d;
  color: #fca5a5;
}

.error-icon {
  font-size: 16px;
}

.pin-login-button {
  padding: 16px;
  border: none;
  border-radius: 8px;
  font-size: 16px;
  font-weight: 600;
  background: linear-gradient(135deg, var(--primary-color), var(--primary-color-hover));
  color: var(--text-color-white);
  cursor: pointer;
  transition: all 0.2s ease;
  position: relative;
  overflow: hidden;
}

.pin-login-button:hover:not(.disabled) {
  transform: translateY(-2px);
  box-shadow: 0 8px 25px rgba(43, 56, 143, 0.3);
}

.pin-login-button:active:not(.disabled) {
  transform: translateY(0);
}

.pin-login-button.disabled {
  opacity: 0.6;
  cursor: not-allowed;
  transform: none;
}

.loading-spinner {
  display: flex;
  align-items: center;
  justify-content: center;
  gap: 8px;
}

.spinner {
  width: 16px;
  height: 16px;
  border: 2px solid transparent;
  border-top: 2px solid currentColor;
  border-radius: 50%;
  animation: spin 1s linear infinite;
}

@keyframes spin {
  to { transform: rotate(360deg); }
}

.pin-login-footer {
  margin-top: 32px;
  text-align: center;
}

.register-prompt {
  font-size: 14px;
  color: var(--text-color-medium);
  margin: 0;
}

.link-button {
  background: none;
  border: none;
  color: var(--primary-color);
  cursor: pointer;
  font-size: 14px;
  font-weight: 600;
  text-decoration: underline;
  padding: 0;
  transition: color 0.2s ease;
}

.link-button:hover {
  color: var(--primary-color-hover);
}

.link-button:disabled {
  opacity: 0.6;
  cursor: not-allowed;
}

/* Responsive Design */
@media (max-width: 480px) {
  .pin-login-card {
    padding: 24px;
    margin: 16px;
  }
<<<<<<< HEAD

  .pin-login-title {
    font-size: 28px;
  }

=======
  
  .pin-login-title {
    font-size: 28px;
  }
  
>>>>>>> cc3520a3
  .pin-login-subtitle {
    font-size: 14px;
  }
}

/* User Info Section in Sidebar */
.user-section {
  position: absolute;
  bottom: 90px;
  left: 0;
  right: 0;
  padding: 15px;
  border-top: 1px solid var(--background-color-highlight);
  background-color: var(--background-color);
}

.user-info-container {
  display: flex;
  flex-direction: column;
  gap: 12px;
}

.user-info {
  display: flex;
  align-items: center;
  gap: 12px;
  padding: 8px;
  border-radius: 8px;
  background-color: var(--background-color-highlight-light);
}

.user-avatar {
  display: flex;
  align-items: center;
  justify-content: center;
  width: 36px;
  height: 36px;
  border-radius: 50%;
  background-color: var(--primary-color);
  color: var(--text-color-white);
}

.user-avatar .material-icons {
  font-size: 24px;
}

.user-details {
  flex: 1;
  min-width: 0;
}

.user-name {
  font-size: 14px;
  font-weight: 600;
  color: var(--text-color-dark);
  white-space: nowrap;
  overflow: hidden;
  text-overflow: ellipsis;
}

.user-username {
  font-size: 12px;
  color: var(--text-color-medium);
  white-space: nowrap;
  overflow: hidden;
  text-overflow: ellipsis;
}

.logout-button {
  display: flex;
  align-items: center;
  justify-content: center;
  gap: 8px;
  padding: 8px 12px;
  border: none;
  border-radius: 6px;
  background-color: var(--secondary-color);
  color: var(--text-color-white);
  font-size: 14px;
  cursor: pointer;
  transition: all 0.2s ease;
  width: 100%;
}

.logout-button:hover {
  background-color: var(--primary-color);
  transform: translateY(-1px);
}

.logout-button .material-icons {
  font-size: 18px;
}

.logout-text {
  font-weight: 500;
}

/* Collapsed sidebar styles */
.sidebar.collapsed .user-section {
  padding: 10px 8px;
}

.sidebar.collapsed .user-info {
  flex-direction: column;
  gap: 4px;
  padding: 4px;
}

.sidebar.collapsed .user-details {
  display: none;
}

.sidebar.collapsed .logout-button {
  padding: 8px;
  justify-content: center;
}

.sidebar.collapsed .logout-text {
  display: none;
}

.sidebar.collapsed .user-avatar {
  width: 32px;
  height: 32px;
}

.sidebar.collapsed .user-avatar .material-icons {
  font-size: 20px;
}

.table-row {
  display: flex;
  border-bottom: 1px solid var(--background-color-highlight);
  background-color: var(--background-color-highlight-light);
  color: var(--text-color-dark);
  padding: 10px;
}

.table-cell {
  flex: 1;
  padding: 5px 5px;
}

.table-cell input {
  width: 90%;
}

.table-cell textarea {
  width: 90%;
  height: 100px;
  background-color: var(--background-color-highlight-light);
  font-size: 14px;
  color: var(--text-color-dark);
}

.api-cell, .key-cell {
  flex: 1;
  padding: 5px 10px;
}

.api-select {
  width: 100%;
  padding: 8px;
  border-radius: 4px;
  border: 1px solid var(--background-color-highlight-light);
  background-color: var(--background-color);
}

.api-key-input {
  width: 95%;
  padding: 12px;
  border-radius: 4px;
  border: 1px solid var(--background-color-highlight-light);
  background-color: var(--background-color);
}

.configDescription {
  font-size: 13px;
}

.spanLink {
  cursor: pointer;
  text-decoration: underline;
  color: var(--primary-color);
  display: inline-block;
}

.save-button-container {
  margin-top: 20px;
}

.save-button {
  background-color: var(--accent-color);
  color: var(--text-color-white);
  border: none;
  border-radius: 4px;
  padding: 10px 20px;
  font-size: 16px;
  cursor: pointer;
}

.save-button:hover {
  background-color: #008999;
}

.message {
  margin-top: 10px;
  margin-left: 20px;
  color: green;
  text-align: center;
}

.message.error {
  color: red;
}

.style-options {
  display: flex;
  justify-content: center;
  padding: 0px;
  margin: 0px;
}

.dark-mode-button {
  background-color: var(--accent-color);
  color: var(--text-color-white);
  border: none;
  border-radius: 4px;
  padding: 10px 20px;
  font-size: 16px;
  cursor: pointer;
}

.dark-mode-button:hover {
  background-color: #008999;
}

/* Settings Card Component Styles */
.dark-mode {
  background-color: #292929;
  color: #f0f0f0;
}

.dark-mode .card-title {
  color: var(--text-color-dark);
}

/* Top Header Styles */
.top-header {
  position: fixed;
  top: 0;
  left: 0;
  right: 0;
  height: 60px;
  background-color: var(--background-color);
  border-bottom: 1px solid var(--background-color-highlight);
  display: flex;
  justify-content: space-between;
  align-items: center;
  padding: 0 20px;
  z-index: 1001;
  box-shadow: 0 2px 4px rgba(0, 0, 0, 0.1);
}

.header-left {
  display: flex;
  align-items: center;
  gap: 16px;
}

.header-logo {
  display: flex;
  align-items: center;
}

.header-logo-img {
  height: 40px;
  width: auto;
}

.header-right {
  display: flex;
  align-items: center;
}

.top-header .HamburgerMenu {
  background: none;
  border: none;
  font-size: 18px;
  color: var(--text-color-dark);
  cursor: pointer;
  padding: 8px;
  border-radius: 4px;
  transition: background-color 0.2s ease;
}

.top-header .HamburgerMenu:hover {
  background-color: var(--background-color-highlight-light);
}

/* Adjust main content for header */
.content.with-header {
  padding-top: 60px;
}

.sidebar {
  top: 60px;
  height: calc(100vh - 60px);
  padding-top: 40px;
}

/* User Bubble Menu Styles */
.user-bubble-container {
  position: relative;
}

.user-avatar-bubble {
  display: flex;
  align-items: center;
  justify-content: center;
  width: 40px;
  height: 40px;
  background-color: var(--primary-color);
  border-radius: 50%;
  cursor: pointer;
  transition: all 0.2s ease;
  box-shadow: 0 2px 8px rgba(0, 0, 0, 0.1);
}

.user-avatar-bubble:hover {
  transform: scale(1.05);
  box-shadow: 0 4px 12px rgba(0, 0, 0, 0.2);
}

.user-avatar-bubble .material-icons {
  font-size: 24px;
  color: white;
}

.user-menu-bubble {
  position: absolute;
  top: 100%;
  right: 0;
  margin-top: 12px;
  background-color: var(--background-color);
  border: 1px solid var(--border-color);
  border-radius: 12px;
  box-shadow: 0 8px 24px rgba(0, 0, 0, 0.15);
  z-index: 1000;
  min-width: 200px;
}

.user-menu-bubble::before {
  content: '';
  position: absolute;
  top: -11px;
  right: 9px;
  width: 0;
  height: 0;
  border-left: 11px solid transparent;
  border-right: 11px solid transparent;
  border-bottom: 11px solid var(--background-color);
  filter: drop-shadow(0 -2px 4px rgba(0, 0, 0, 0.1));
  z-index: 1001;
}

.bubble-header {
  padding: 16px;
  background-color: var(--hover-color);
}

.bubble-header .user-name {
  font-size: 16px;
  font-weight: 600;
  color: var(--text-color-dark);
  margin-bottom: 4px;
}

.bubble-header .user-username {
  font-size: 14px;
  color: var(--text-color-medium);
}

.bubble-divider {
  height: 1px;
  background-color: var(--border-color);
}

.bubble-menu-item {
  display: flex;
  align-items: center;
  width: 100%;
  padding: 12px 16px;
  background: none;
  border: none;
  text-align: left;
  cursor: pointer;
  transition: background-color 0.2s ease;
  font-size: 14px;
  color: var(--error-color);
}

.bubble-menu-item:hover {
  background-color: var(--error-light);
}

.bubble-menu-item .material-icons {
  margin-right: 12px;
  font-size: 18px;
}

/* User Info Dropdown Styles */
.user-info-container {
  position: relative;
  display: flex;
  flex-direction: column;
}

.user-info {
  display: flex;
  align-items: center;
  padding: 8px 12px;
  cursor: pointer;
  border-radius: 8px;
  transition: background-color 0.2s ease;
}

.user-info:hover {
  background-color: var(--background-color-highlight-light);
}

.user-avatar {
  margin-right: 12px;
}

.user-avatar .material-icons {
  font-size: 32px;
  color: var(--primary-color);
}

.user-details {
  flex: 1;
  min-width: 0;
}

.user-name {
  font-weight: 600;
  color: var(--text-color-dark);
  font-size: 14px;
  white-space: nowrap;
  overflow: hidden;
  text-overflow: ellipsis;
}

.user-username {
  font-size: 12px;
  color: var(--text-color-medium);
  white-space: nowrap;
  overflow: hidden;
  text-overflow: ellipsis;
}

.dropdown-arrow {
  margin-left: 8px;
}

.dropdown-arrow .material-icons {
  font-size: 20px;
  color: var(--text-color-medium);
  transition: transform 0.2s ease;
}

.user-dropdown {
  position: absolute;
  top: 100%;
  left: 0;
  right: 0;
  background-color: var(--background-color);
  border: 1px solid var(--background-color-highlight);
  border-radius: 8px;
  box-shadow: 0 4px 12px rgba(0, 0, 0, 0.1);
  z-index: 1000;
  margin-top: 4px;
}

.dropdown-item {
  width: 100%;
  display: flex;
  align-items: center;
  padding: 12px 16px;
  background: none;
  border: none;
  text-align: left;
  cursor: pointer;
  font-size: 14px;
  color: var(--text-color-dark);
  transition: background-color 0.2s ease;
}

.dropdown-item:hover {
  background-color: var(--background-color-highlight-light);
}

.dropdown-item .material-icons {
  margin-right: 12px;
  font-size: 18px;
}

.logout-item {
  color: #dc3545;
  border-radius: 0 0 8px 8px;
}

.logout-item:hover {
  background-color: rgba(220, 53, 69, 0.1);
}

.logout-item .material-icons {
  color: #dc3545;
}

/* Dark mode styles for dropdown */
body.dark-mode .user-dropdown {
  background-color: var(--background-color-highlight);
  border-color: var(--background-color-highlight-light);
  box-shadow: 0 4px 12px rgba(0, 0, 0, 0.3);
}

body.dark-mode .dropdown-item:hover {
  background-color: var(--background-color-highlight-light);
}

body.dark-mode .logout-item:hover {
  background-color: rgba(220, 53, 69, 0.2);
}


<|MERGE_RESOLUTION|>--- conflicted
+++ resolved
@@ -2813,19 +2813,11 @@
     padding: 24px;
     margin: 16px;
   }
-<<<<<<< HEAD
-
-  .pin-login-title {
-    font-size: 28px;
-  }
-
-=======
   
   .pin-login-title {
     font-size: 28px;
   }
   
->>>>>>> cc3520a3
   .pin-login-subtitle {
     font-size: 14px;
   }
