--- conflicted
+++ resolved
@@ -2154,8 +2154,26 @@
   margin: 0;
 }
 
-<<<<<<< HEAD
-/* Settings Component Styles */
+/* Comparison Table in StockAnalysis.jsx */
+
+.comparison-table {
+  width: 100%;
+  border-collapse: collapse;
+}
+
+.comparison-table th {
+  background-color: var(--background-color-highlight);
+  color: var(--text-color-dark);
+  padding: 10px;
+  text-align: center;
+  font-weight: bold;
+}
+
+.comparison-table td {
+  border: 1px solid var(--background-color-highlight);
+  padding: 10px;
+  text-align: right;
+}/* Settings Component Styles */
 .page {
   padding: 20px;
   background-color: var(--background-color);
@@ -2186,16 +2204,10 @@
 }
 
 .api-config-table {
-=======
-/* Comparison Table in StockAnalysis.jsx */
-
-.comparison-table {
->>>>>>> 07f2ee5a
   width: 100%;
   border-collapse: collapse;
 }
 
-<<<<<<< HEAD
 .table-header {
   display: flex;
   background-color: #e0e0e0;
@@ -2319,18 +2331,4 @@
   background-color: #444;
   border: 1px solid #555;
   color: white;
-=======
-.comparison-table th {
-  background-color: var(--background-color-highlight);
-  color: var(--text-color-dark);
-  padding: 10px;
-  text-align: center;
-  font-weight: bold;
-}
-
-.comparison-table td {
-  border: 1px solid var(--background-color-highlight);
-  padding: 10px;
-  text-align: right;
->>>>>>> 07f2ee5a
 }