--- conflicted
+++ resolved
@@ -100,20 +100,10 @@
       <HashRouter>
         <>
           <div className="main">
-<<<<<<< HEAD
-            <link rel="stylesheet" href="https://cdnjs.cloudflare.com/ajax/libs/font-awesome/4.7.0/css/font-awesome.min.css"></link>
-            <aside className={`sidebar ${menuCollapsed ? 'collapsed' : ''}`}>
-              <div className="logo sidebar-padding">
-                <img src={this.state.logo} alt="OpenFinAL Logo" className={`logo ${menuCollapsed ? 'hidden' : ''}`} />
-                <img src={this.state.logoNoText} alt="OpenFinAL Logo" className={`logoNoText ${!menuCollapsed ? 'hidden' : ''}`} />
-              </div>
-              <div className="sidebar-padding">
-=======
           <link rel="stylesheet" href="https://cdnjs.cloudflare.com/ajax/libs/font-awesome/4.7.0/css/font-awesome.min.css"></link>
             {/* Top Header Bar */}
             <header className="top-header">
               <div className="header-left">
->>>>>>> cc3520a3
                 <button onClick={this.handleClick} className="HamburgerMenu"><i className="fa fa-bars"></i></button>
                 <div className="header-logo">
                   <img src={this.state.logo} alt="OpenFinAL Logo" className="header-logo-img" />
@@ -140,13 +130,8 @@
                 </ul>
               </nav>
             </aside>
-<<<<<<< HEAD
-            <div className={`content ${menuCollapsed ? 'closed' : ''}`}>
-              <ScrollToTop onRouteChange={this.checkDarkMode} />
-=======
             <div className={`content ${menuCollapsed ? 'closed' : ''} with-header`}>
               <ScrollToTop  onRouteChange={this.checkDarkMode}/>
->>>>>>> cc3520a3
 
               <Routes>
                 <Route path="/" element={<Home />} />
