--- conflicted
+++ resolved
@@ -35,12 +35,9 @@
 import ForecastModel from "../ForecastModel";
 import StockAnalysis from "../StockAnalysis";
 import ChatbotToggle from "../Chatbot/ChatbotToggle";
-<<<<<<< HEAD
 import RiskAnalysis from "../RiskAnalysis";
 import SurveyDemo from "../SurveyDemo";
-=======
 import { UserInfo } from "./UserInfo";
->>>>>>> 235fa9e2
 
 // Scrolls to the top of a page after every route change
 function ScrollToTop({ onRouteChange }) {
