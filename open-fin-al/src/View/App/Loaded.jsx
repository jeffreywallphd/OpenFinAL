// No Warranty
// This software is provided "as is" without any warranty of any kind, express or implied. This includes, but is not limited to, the warranties of merchantability, fitness for a particular purpose, and non-infringement.
//
// Disclaimer of Liability
// The authors of this software disclaim all liability for any damages, including incidental, consequential, special, or indirect damages, arising from the use or inability to use this software.

import React, { Component, useEffect, useContext } from "react";
import {
  Routes,
  Route,
  NavLink,
  HashRouter,
  useLocation
} from "react-router-dom";
import { DataContext } from "../App";

// Imports for react pages and assets
import Home from "../Home";
import Portfolio from "../Portfolio";
import { Analysis } from "../Analysis";
import BuyReport from "../BuyReport";
import { TimeSeries } from "../Stock";
import { News } from "../News";
import { Assessments } from "../Assessment/Assessments";
import { Learn } from "../Learn";
import { LearningModuleDetails } from "../LearningModule/LearningModuleDetails";
import { LearningModulePage } from "../LearningModule/LearningModulePage";
import logo from "../../Asset/Image/logo.png";
import logoNoText from "../../Asset/Image/openfinal_logo_no_text.png";
import logoNoTextDark from "../../Asset/Image/openfinal_logo_dark_no_text.png";
import logoDark from "../../Asset/Image/logo-dark.png";
import navIcon from "../../Asset/Image/navIcon.png";
import { Settings } from "../Settings";
import SNP500 from "../snp500";
import Forecast from "../Forecast";
import { ForecastFeature } from "../ForecastFeature";
import ForecastModel from "../ForecastModel";
import StockAnalysis from "../StockAnalysis";
import ChatbotToggle from "../Chatbot/ChatbotToggle";
import RiskAnalysis from "../RiskAnalysis/RiskAnalysis";
import SurveyDemo from "../SurveyTemplate/SurveyDemo";
import { UserInfo } from "./UserInfo";

// Scrolls to the top of a page after every route change
function ScrollToTop({ onRouteChange }) {
  const { pathname } = useLocation();

  useEffect(() => {
    window.scrollTo(0, 0);
    if (onRouteChange) onRouteChange();
  }, [pathname]);

  return null;
}

class AppLoaded extends Component {
  constructor(props) {
    super(props);

    this.props = props;

    this.state = {
      menuCollapsed: false,
    };

    this.toggleMenu = this.toggleMenu.bind(this);
    this.checkDarkMode = this.checkDarkMode.bind(this);
  }

  componentDidMount() {
    this.checkDarkMode();
  }

  toggleMenu() {
    this.setState(prevState => ({
      menuCollapsed: !prevState.menuCollapsed
    }));
  }

  handleClick = () => {
    this.setState(prevState => ({
      menuCollapsed: !prevState.menuCollapsed
    }));
    var img = document.getElementById("logo");
  };

  async checkDarkMode() {
    const config = await window.config.load();
    const darkMode = config.DarkMode;

    if (darkMode !== this.state.darkMode) {
      this.setState({
        darkMode,
        logo: darkMode ? logoDark : logo,
        logoNoText: darkMode ? logoNoTextDark : logoNoText
      });
    }
  }

  render() {
    const { menuCollapsed } = this.state;
    return (
      <HashRouter>
        <>
          <div className="main">
          <link rel="stylesheet" href="https://cdnjs.cloudflare.com/ajax/libs/font-awesome/4.7.0/css/font-awesome.min.css"></link>
            {/* Top Header Bar */}
            <header className="top-header">
              <div className="header-left">
                <button onClick={this.handleClick} className="HamburgerMenu"><i className="fa fa-bars"></i></button>
                <div className="header-logo">
                  <img src={this.state.logo} alt="OpenFinAL Logo" className="header-logo-img" />
                </div>
              </div>
              <div className="header-right">
                <UserInfo onLogout={this.props.onLogout} />
              </div>
            </header>

            <aside className={`sidebar ${menuCollapsed ? 'collapsed' : ''}`}>
              <nav className="sidebar-padding">
                <ul>
                  <li><NavLink to="/"><span className="material-icons">dashboard</span> Dashboard</NavLink></li>
                  <li><NavLink to="/portfolio"><span className="material-icons">pie_chart</span> Portfolio</NavLink></li>
                  <li><NavLink to="/price"><span className="material-icons">attach_money</span> Stock Trends</NavLink></li>
                  <li><NavLink to="/analysis"><span className="material-icons">assessment</span> Risk Analysis</NavLink></li>
                  <li><NavLink to="/StockAnalysis"><span className="material-icons">compare</span> Stock Comparison</NavLink></li>
                  <li><NavLink to="/snp500"><span className="material-icons">leaderboard</span> SNP 500 Analysis</NavLink></li>
                  <li><NavLink to="/forecast"><span className="material-icons">timeline</span> Forecast</NavLink></li>
                  <li><NavLink to="/news"><span className="material-icons">article</span> News</NavLink></li>
                  <li><NavLink to="/assessments"><span className="material-icons">assignment</span> Assessments</NavLink></li>
                  <li><NavLink to="/learn"><span className="material-icons">school</span> Learn</NavLink></li>
                  <li><NavLink to="/settings"><span className="material-icons">settings</span> Settings</NavLink></li>
                  {/* <li><NavLink to="/survey-demo"><span className="material-icons">assessment</span> Survey Demo</NavLink></li> */}
                </ul>
              </nav>
            </aside>
            <div className={`content ${menuCollapsed ? 'closed' : ''} with-header`}>
              <ScrollToTop  onRouteChange={this.checkDarkMode}/>

              <Routes>
                <Route path="/" element={<Home />} />
                <Route path="/portfolio" element={<Portfolio />} />
                <Route path="/analysis" element={<RiskAnalysis />} />
                <Route path="/analysis-bad" element={<Analysis />} />
                <Route path="/buy-report" element={<BuyReport />} />
                <Route path="/price" element={<TimeSeries />} />
                <Route path="/news" element={<News />} />
                <Route path="/learn" element={<Learn />} />
                <Route path="/learningModule" element={<LearningModuleDetails />} />
                <Route path="/learningModulePage" element={<LearningModulePage />} />
                <Route path="/settings" element={<Settings initialConfiguration={false} checkIfConfigured={this.props.checkIfConfigured} handleConfigured={this.props.handleConfigured} />} />
<<<<<<< HEAD
                <Route path="/snp500" element={<SNP500 />} />
=======
                <Route path="/assessments" element={<Assessments />}></Route>
>>>>>>> c4055d9b
                <Route path="/forecast" element={<Forecast />} />
                <Route path="/forecast-features" element={<ForecastFeature />} />
                <Route path="/forecast-models" element={<ForecastModel />} />
                <Route path="/StockAnalysis" element={<StockAnalysis />} />
                <Route path="/survey-demo" element={<SurveyDemo />} />
              </Routes>
            </div>
            <footer className={`footer ${menuCollapsed ? 'collapsed' : ''}`}>
              Licensed under GPL-3.0<br />&copy;2023 All rights reserved
            </footer>
          </div>
        </>
        <ChatbotToggle />

      </HashRouter>

    );
  }
}

export default AppLoaded;<|MERGE_RESOLUTION|>--- conflicted
+++ resolved
@@ -150,11 +150,8 @@
                 <Route path="/learningModule" element={<LearningModuleDetails />} />
                 <Route path="/learningModulePage" element={<LearningModulePage />} />
                 <Route path="/settings" element={<Settings initialConfiguration={false} checkIfConfigured={this.props.checkIfConfigured} handleConfigured={this.props.handleConfigured} />} />
-<<<<<<< HEAD
                 <Route path="/snp500" element={<SNP500 />} />
-=======
                 <Route path="/assessments" element={<Assessments />}></Route>
->>>>>>> c4055d9b
                 <Route path="/forecast" element={<Forecast />} />
                 <Route path="/forecast-features" element={<ForecastFeature />} />
                 <Route path="/forecast-models" element={<ForecastModel />} />
