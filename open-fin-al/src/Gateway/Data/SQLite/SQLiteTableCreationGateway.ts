--- conflicted
+++ resolved
@@ -30,14 +30,9 @@
                 username TEXT UNIQUE NOT NULL,
                 pinHash TEXT,
                 lastLogin TIMESTAMP,
-<<<<<<< HEAD
                 dateCreated TIMESTAMP DEFAULT CURRENT_TIMESTAMP,
-                overallKnowledgeLevel TEXT DEFAULT 'Beginner'
-=======
-                dateCreated TIMESTAMP DEFAULT CURRENT_TIMESTAMP
-                overalKnowledgeLevel TEXT,
+                overallKnowledgeLevel TEXT,
                 riskScore TEXT,
->>>>>>> cc3520a3
             );
  
             CREATE TABLE IF NOT EXISTS CertAuthMetaData (
