from rest_framework.views import APIView
from rest_framework.response import Response
from rest_framework import status
from transformers import AutoModelForCausalLM, AutoTokenizer, pipeline
from evaluate import load
from datasets import load_dataset, Dataset
import torch
from django.shortcuts import render
import traceback
import pandas as pd
import requests
from io import StringIO
import random

device = torch.device("cuda" if torch.cuda.is_available() else "cpu")

# model_cache = {}

def model_stats(prompt, model_name, max_length=200, min_length=100, top_k=50, top_p=0.95, max_new_tokens=300, no_repeat_ngrams=0, references=[]):
    try:
        # Load tokenizer and model with your logic
        if "llama" in model_name.lower() or "meta" in model_name.lower() or "openelm" in model_name.lower():
            tokenizer = AutoTokenizer.from_pretrained(
                "meta-llama/Llama-2-7b-hf", use_fast=False, trust_remote_code=True
            )
            tokenizer.add_bos_token = True
            model = AutoModelForCausalLM.from_pretrained(model_name, trust_remote_code=True)
        else:
            tokenizer = AutoTokenizer.from_pretrained(model_name, trust_remote_code=True)
            model = AutoModelForCausalLM.from_pretrained(model_name, trust_remote_code=True)

        tokenizer.pad_token = tokenizer.eos_token
        model.resize_token_embeddings(len(tokenizer))
        model.to(device)

        # Tokenize the input prompt
        inputs = tokenizer(
            prompt,
            return_tensors="pt",
            padding=True,
            truncation=True,
            max_length=128
        ).to(device)

        # Generate the response
        outputs = model.generate(
            inputs['input_ids'],
            attention_mask=inputs['attention_mask'],
            # max_length=max_length,
            # min_length=min_length,
            do_sample=True,
            top_k=top_k,
            top_p=top_p,
            num_return_sequences=1,
            max_new_tokens=max_new_tokens,
            no_repeat_ngram_size=no_repeat_ngrams,
            pad_token_id=tokenizer.pad_token_id
        )

        response = tokenizer.decode(outputs[0], skip_special_tokens=True)
<<<<<<< HEAD
        predictions = [str(response)]  # Wrap the prediction in a list
=======

        if isinstance(references, str):
            references = [references]  # Wrap the reference in a list if it's a single string
        elif not isinstance(references, list):
            raise ValueError("References must be a string or a list of strings.")

        # Ensure response is a string
        if isinstance(response, str):
            predictions = [response]  # Wrap the prediction in a list if it's a single string
        else:
            raise ValueError("Prediction must be a string.")
>>>>>>> 3edd3112

        # Calculate metrics
        rouge_metric = load("rouge",trusted_remote_code=True)
        bertscore_metric = load("bertscore",trusted_remote_code=True)

        rouge_scores = rouge_metric.compute(predictions=predictions, references=references)
<<<<<<< HEAD
        bertscore_scores = bertscore_metric.compute(predictions=predictions, references=references,lang="en",device=0 if torch.cuda.is_available() else -1) 

        print(f"ROUGE scores: {rouge_scores}")
        print(f"BERTScore scores: {bertscore_scores}")
        
        return {
            "ROUGE1" : rouge_scores.get("rouge1",0),
            "ROUGE2" : rouge_scores.get("rouge2",0),
            "ROUGEL" : rouge_scores.get("rougeL",0),
            "ROUGELSUM" : rouge_scores.get("rougeLsum",0),
            "BERTScoreF1" : bertscore_scores["f1"][0],
            "BERTScorePrecision" : bertscore_scores["precision"][0],
            "BERTScoreRecall" : bertscore_scores["recall"][0],
=======
        bertscore_scores = bertscore_metric.compute(predictions=predictions, references=references,lang="en",device=0 if torch.cuda.is_available() else "cpu")

        rouge1 = rouge_scores.get("rouge1",0)
        rouge2 = rouge_scores.get("rouge2",0)
        rougel = rouge_scores.get("rougel",0)
        rougelsum = rouge_scores.get("rougelsum",0)
        bertscore_f1 = bertscore_scores["f1"][0]
        bertscore_precision = bertscore_scores["precision"][0]
        bertscore_recall = bertscore_scores["recall"][0]
        # Collect and return scores
        results = {
            "ROUGE1": rouge1,
            "ROUGE2": rouge2,
            "ROUGEL": rougel,
            "ROUGELSUM" : rougelsum,
            "BERTScoreF1": bertscore_f1,
            "BERTScorePrecision": bertscore_precision,
            "BERTScoreRecall": bertscore_recall,
>>>>>>> 3edd3112
        }
    
    except Exception as e:
        print(f"Error in model_stats: {e}") 
        print(traceback.format_exc())
        raise RuntimeError(f"Error in model_stats: {e}")


class ModelStatisticsView(APIView):

    def get(self, request):
        return render(request, 'model_statistics.html')

    """
    API endpoint to generate a chatbot response and compute metrics.
    """
    def post(self, request):
        dataset_url = request.data.get("dataset_url")
        dataset_file = request.FILES.get("dataset_file") # Optional
        num_questions = int(request.data.get("num_questions", 10))
        model_name = request.data.get("model_name")
        max_length = int(request.data.get("max_length", 200))
        min_length = int(request.data.get("min_length", 100))
        top_k = int(request.data.get("top_k", 50))
        top_p = float(request.data.get("top_p", 0.95))
        max_new_tokens = int(request.data.get("max_new_tokens", 300))
        no_repeat_ngrams = int(request.data.get("no_repeat_ngrams", 0))

        # Validate inputs
        if not model_name:
            return Response({"error": "Model name is required"}, status=status.HTTP_400_BAD_REQUEST)

        try:
            
            if dataset_url:
                    dataset = load_dataset(dataset_url) 
            elif dataset_file:
                dataset = self.load_dataset_from_file(dataset_file)
            else:
                return Response({"error": "Provide either dataset URL or file."}, status=status.HTTP_400_BAD_REQUEST)

            print(f"Dataset loaded: {dataset}") 
            df = dataset["train"] 
            # convert into dataframe 
            df = pd.DataFrame(df)
            print(f"Dataset loaded: {df}")
            print(f"Dataset loaded: {df}")

            # Randomly sample N questions
            sampled_data = df.sample(n=num_questions, random_state = 42)
            questions = sampled_data["input"].tolist()
            references = sampled_data["output"].tolist()
        
        except Exception as e:
            return Response({"error": f"Error loading dataset: {str(e)}"}, status=status.HTTP_400_BAD_REQUEST)

        # Compute scores for multiple questions
        total_scores = {
            "ROUGE1": 0,
            "ROUGE2": 0,
            "ROUGEL": 0,
            "ROUGELSUM": 0,
            "BERTScoreF1": 0,
            "BERTScorePrecision": 0,
            "BERTScoreRecall": 0,
        }

        # Constraints validation
        if not (1 <= min_length <= max_length <= 1024):
            return Response({"error": "min_length must be <= max_length and within valid range."}, status=status.HTTP_400_BAD_REQUEST)
        if not (0 <= top_p <= 1):
            return Response({"error": "top_p must be between 0 and 1."}, status=status.HTTP_400_BAD_REQUEST)
        if top_k < 0:
            return Response({"error": "top_k must be a non-negative integer."}, status=status.HTTP_400_BAD_REQUEST)

        for question, reference in zip(questions, references):
            try:
                    scores = model_stats(
                        prompt=question,
                        model_name=model_name,
                        # max_length=max_length,
                        # min_length=min_length,
                        top_k=top_k,
                        top_p=top_p,
                        max_new_tokens=max_new_tokens,
                        no_repeat_ngrams=no_repeat_ngrams,
                        references=[reference]
                    )
                    
                    # Sum up scores
                    for key in total_scores:
                        total_scores[key] += scores[key] 
                    
                    # print(f"Scores for question '{question}': {scores}")
                
            except Exception as e:
                return Response({"error": f"Error processing question '{question}': {str(e)}"}, status=status.HTTP_500_INTERNAL_SERVER_ERROR)

        # Compute average scores
        avg_scores = {key: total / num_questions for key, total in total_scores.items()}
        print(f"Average scores: {avg_scores}")

        return Response(avg_scores, status=status.HTTP_200_OK)
    
    def handle_uploaded_file(self, file):
        # Convert CSV to Hugging Face Dataset
        df = pd.read_csv(file)
        
        # Ensure 'input' and 'output' columns are present
        if "input" not in df.columns or "output" not in df.columns:
            raise ValueError("CSV must contain 'input' and 'output' columns.")
        
        dataset = Dataset.from_pandas(df)
        return dataset

def chatbot_view(request):
    return render(request, 'model_statistics.html')<|MERGE_RESOLUTION|>--- conflicted
+++ resolved
@@ -58,28 +58,13 @@
         )
 
         response = tokenizer.decode(outputs[0], skip_special_tokens=True)
-<<<<<<< HEAD
         predictions = [str(response)]  # Wrap the prediction in a list
-=======
-
-        if isinstance(references, str):
-            references = [references]  # Wrap the reference in a list if it's a single string
-        elif not isinstance(references, list):
-            raise ValueError("References must be a string or a list of strings.")
-
-        # Ensure response is a string
-        if isinstance(response, str):
-            predictions = [response]  # Wrap the prediction in a list if it's a single string
-        else:
-            raise ValueError("Prediction must be a string.")
->>>>>>> 3edd3112
 
         # Calculate metrics
         rouge_metric = load("rouge",trusted_remote_code=True)
         bertscore_metric = load("bertscore",trusted_remote_code=True)
 
         rouge_scores = rouge_metric.compute(predictions=predictions, references=references)
-<<<<<<< HEAD
         bertscore_scores = bertscore_metric.compute(predictions=predictions, references=references,lang="en",device=0 if torch.cuda.is_available() else -1) 
 
         print(f"ROUGE scores: {rouge_scores}")
@@ -93,26 +78,6 @@
             "BERTScoreF1" : bertscore_scores["f1"][0],
             "BERTScorePrecision" : bertscore_scores["precision"][0],
             "BERTScoreRecall" : bertscore_scores["recall"][0],
-=======
-        bertscore_scores = bertscore_metric.compute(predictions=predictions, references=references,lang="en",device=0 if torch.cuda.is_available() else "cpu")
-
-        rouge1 = rouge_scores.get("rouge1",0)
-        rouge2 = rouge_scores.get("rouge2",0)
-        rougel = rouge_scores.get("rougel",0)
-        rougelsum = rouge_scores.get("rougelsum",0)
-        bertscore_f1 = bertscore_scores["f1"][0]
-        bertscore_precision = bertscore_scores["precision"][0]
-        bertscore_recall = bertscore_scores["recall"][0]
-        # Collect and return scores
-        results = {
-            "ROUGE1": rouge1,
-            "ROUGE2": rouge2,
-            "ROUGEL": rougel,
-            "ROUGELSUM" : rougelsum,
-            "BERTScoreF1": bertscore_f1,
-            "BERTScorePrecision": bertscore_precision,
-            "BERTScoreRecall": bertscore_recall,
->>>>>>> 3edd3112
         }
     
     except Exception as e:
