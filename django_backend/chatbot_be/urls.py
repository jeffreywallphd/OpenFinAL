from django.urls import path
from .views.settings import settings_view
from .views.model_statistics import ModelStatisticsView
from .views.chatbot import chatbot_view
from .views.home import home_view
from .views.model_training import train_model_view, stream_training_output
from .views.scrape import ScrapeDataView, UploadPDFView, scrape_view, SaveManualTextView
from .views import SessionCreateView, ConversationListView, ConversationCreateView, SessionListView, ChatbotGenerateResponseView
from .views.generate_q_and_a import generate_q_and_a, document_detail, download_json, delete_document
from django.conf import settings
from django.conf.urls.static import static

urlpatterns = [
    path('chatbot/', SessionCreateView.as_view(), name='create-session'),
    path('chatbot/sessions/', SessionListView.as_view(), name='list-sessions'),
    path('chatbot/<str:session_id>/', ConversationListView.as_view(), name='get-conversation'),
    path('chatbot/<str:session_id>/add/', ConversationCreateView.as_view(), name='post-message'),
    path('chatbot/<str:session_id>/response/', ChatbotGenerateResponseView.as_view(), name='generate-response'),
    path("model_statistics/", ModelStatisticsView.as_view(), name="model-statistics"),
    path('chatbot_view/', chatbot_view, name='chatbot-view'),  
    path('home_view/', home_view, name='home-view'),  
    path('scrape_view/', scrape_view, name='scrape-view'),
    path("train_model/", train_model_view, name="train-view"),
    path("stream-training/",stream_training_output, name="stream-training"),
<<<<<<< HEAD
    path('settings_view/', settings_view, name='settings-view'),
=======

>>>>>>> 3edd3112
    path('scrape/', ScrapeDataView.as_view(), name='scrape-data'),
    path('upload_pdf/', UploadPDFView.as_view(), name='upload-pdf'),
    path('save_manual_text/', SaveManualTextView.as_view(), name='save-manual-text'),

    path('generate_q_and_a/', generate_q_and_a, name='generate_q_and_a'),
    path("documents/<int:document_id>/", document_detail, name="document_detail"),
    path('document/<int:document_id>/download_json/', download_json, name='download_json'),
    path('delete_document/<int:document_id>/', delete_document, name='delete_document'),
]


urlpatterns += static(settings.MEDIA_URL, document_root=settings.MEDIA_ROOT)<|MERGE_RESOLUTION|>--- conflicted
+++ resolved
@@ -22,11 +22,8 @@
     path('scrape_view/', scrape_view, name='scrape-view'),
     path("train_model/", train_model_view, name="train-view"),
     path("stream-training/",stream_training_output, name="stream-training"),
-<<<<<<< HEAD
+
     path('settings_view/', settings_view, name='settings-view'),
-=======
-
->>>>>>> 3edd3112
     path('scrape/', ScrapeDataView.as_view(), name='scrape-data'),
     path('upload_pdf/', UploadPDFView.as_view(), name='upload-pdf'),
     path('save_manual_text/', SaveManualTextView.as_view(), name='save-manual-text'),
