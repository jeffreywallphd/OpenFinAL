{% extends 'base.html' %}
{% load static %}


{% block title %}OpenFinAL Chatbot Conversation{% endblock %}

{% block content %}
<script>
    function handleEnter(event) {
        if (event.key === 'Enter') {
            sendMessage();
        }
    }

    async function getSessionId() {
        let sessionId = localStorage.getItem('session_id');

        if (!sessionId) {
            // Create a new session if it does not exist
            try {
                const response = await fetch('/api/chatbot/', {
                    method: 'POST',
                    headers: { 'Content-Type': 'application/json' },
                });
                if (response.ok) {
                    const data = await response.json();
                    sessionId = data.session_id;
                    localStorage.setItem('session_id', sessionId);
                } else {
                    console.error('Failed to create session');
                }
            } catch (error) {
                console.error('Error creating session:', error);
            }
        }

        return sessionId;
    }

    async function sendMessage() {
        const message = document.getElementById('message').value.trim();
        const model_name = document.getElementById('model_name').value.trim();
        const maxLength = document.getElementById('max_length').value || 200;
        const minLength = document.getElementById('min_length').value || 100;
        const topK = document.getElementById('top_k').value || 50;
        const topP = document.getElementById('top_p').value || 0.95;
        const no_repeat_ngram_size = document.getElementById('no_repeat_ngram_size').value || 0;
        const max_new_tokens = document.getElementById('max_new_tokens').value || 300;
        const sessionId = await getSessionId();

        // Ensure the message is not empty
        if (!message) {
            alert("Please enter a message!");
            return;
        }

        if (!model_name) {
            alert("Please enter a model name!");
            return;
        }

        // Add user's message to the database
        const userResponse = await fetch(`/api/chatbot/${sessionId}/add/`, {
            method: 'POST',
            headers: { 'Content-Type': 'application/json' },
            body: JSON.stringify({ message: message, is_user: true })
        });

        try {
            const chatbotResponse = await fetch(`/api/chatbot/${sessionId}/response/`, {
                method: 'POST',
                headers: { 'Content-Type': 'application/json' },
                body: JSON.stringify({
                    message: message,
                    model_name: model_name,
                    max_length: parseInt(maxLength),
                    min_length: parseInt(minLength),
                    top_k: parseInt(topK),
                    top_p: parseFloat(topP),
                    no_repeat_ngram_size: parseInt(no_repeat_ngram_size),
                    max_new_tokens: parseInt(max_new_tokens),
                }),
            });

            if (chatbotResponse.ok) {
                displayMessages();
                document.getElementById('message').value = ''; // Clear input
            } else {
                console.error('Failed to fetch chatbot response');
            }
        } catch (error) {
            console.error('Error sending message:', error);
        }
    }

    async function displayMessages() {
        const sessionId = await getSessionId();

        try {
            const response = await fetch(`/api/chatbot/${sessionId}/`);
            const messages = await response.json();

            const messageContainer = document.getElementById('messages');
            messageContainer.innerHTML = ''; // Clear previous messages

            let lastMessage = '';
            let lastUserMessage = '';

            messages.forEach((msg) => {

                const role = msg.is_user ? 'User' : 'Chatbot';

                // Avoid displaying duplicate messages
                if (msg.message.trim() === lastMessage) {
                    return;
                }

                // Store the last user message
                if (msg.is_user) {
                    lastUserMessage = msg.message.trim();
                } else if (msg.message.trim().startsWith(lastUserMessage)) {
                    // If chatbot response starts with the last user message, remove it
                    msg.message = msg.message.replace(lastUserMessage, '').trim();
                }

                const messageElement = document.createElement('div');
                messageElement.innerHTML = `<strong>${role}:</strong> ${msg.message}`;
                messageElement.classList.add(msg.is_user ? 'user-message' : 'chatbot-message');
                messageContainer.appendChild(messageElement);

                lastMessage = msg.message.trim(); // Update last message tracker
            });
        } catch (error) {
            console.error('Error fetching messages:', error);
        }
    }

    document.addEventListener('DOMContentLoaded', displayMessages);
</script>

<<<<<<< HEAD
<body>
    <!-- Top Panel -->
    <div class="top-panel">
        OpenFinAL
    </div>

    <!-- Side Panel -->
    <div class="side-panel">
        <a href="{% url 'home-view' %}">Home</a> <!-- Home option -->
        <a href="{% url 'chatbot-view' %}">Chatbot</a>  <!-- Chatbot option -->=
        <a href="{% url 'scrape-view' %}">Scrape Data</a> <!-- Scraping option -->
        <a href="{% url 'train-view' %}">Model Training</a> <!-- Model Training option -->
        <a href="{% url 'model-statistics' %}">Model Statistics</a> <!-- Model Statistics option -->
        <a href="{% url 'settings-view' %}">Settings</a> <!-- Settings option -->
    </div>

    <!-- Main Content Area -->
    <div class="content">
        <h1>Chatbot Conversation</h1>
        <div class="config-options">
            <h2>Configuration Options</h2>
            <label for="model_name">Model Name:</label>
            <input type="text" id="model_name" placeholder="Enter model name (e.g., gpt-2)">
            <label for="max_length">Max Length:</label>
            <input type="number" id="max_length" placeholder="Default: 200">
            <label for="min_length">Min Length:</label>
            <input type="number" id="min_length" placeholder="Default: 100">
            <label for="top_k">Top K:</label>
            <input type="number" id="top_k" placeholder="Default: 50">
            <label for="top_p">Top P:</label>
            <input type="number" step="0.01" id="top_p" placeholder="Default: 0.95">
            <label for="no_repeat_ngram_size">No Repeat Ngram Size:</label>
            <input type="number" id="no_repeat_ngram_size" placeholder="Default: 0">
            <label for="max_new_tokens">Max New Tokens:</label>
            <input type="number" id="max_new_tokens" placeholder="Default: 300">
        </div>
        <div id="messages"></div>
        <input type="text" id="message" placeholder="Type your message..." onkeydown="handleEnter(event)">
        <button onclick="sendMessage()">Send</button>
    </div>
</body>
</html>
=======

<h1>Chatbot Conversation</h1>
<div class="config-options">
    <h2>Configuration Options</h2>
    <label for="model_name">Model Name:</label>
    <input type="text" id="model_name" placeholder="Enter model name (e.g., gpt-2)">
    <label for="max_length">Max Length:</label>
    <input type="number" id="max_length" placeholder="Default: 200">
    <label for="min_length">Min Length:</label>
    <input type="number" id="min_length" placeholder="Default: 100">
    <label for="top_k">Top K:</label>
    <input type="number" id="top_k" placeholder="Default: 50">
    <label for="top_p">Top P:</label>
    <input type="number" step="0.01" id="top_p" placeholder="Default: 0.95">
    <label for="no_repeat_ngram_size">No Repeat Ngram Size:</label>
    <input type="number" id="no_repeat_ngram_size" placeholder="Default: 0">
    <label for="max_new_tokens">Max New Tokens:</label>
    <input type="number" id="max_new_tokens" placeholder="Default: 300">
</div>
<div id="messages"></div>
<input type="text" id="message" placeholder="Type your message..." onkeydown="handleEnter(event)">
<button onclick="sendMessage()">Send</button>

{% endblock %}
>>>>>>> 3edd3112
<|MERGE_RESOLUTION|>--- conflicted
+++ resolved
@@ -138,50 +138,6 @@
     document.addEventListener('DOMContentLoaded', displayMessages);
 </script>
 
-<<<<<<< HEAD
-<body>
-    <!-- Top Panel -->
-    <div class="top-panel">
-        OpenFinAL
-    </div>
-
-    <!-- Side Panel -->
-    <div class="side-panel">
-        <a href="{% url 'home-view' %}">Home</a> <!-- Home option -->
-        <a href="{% url 'chatbot-view' %}">Chatbot</a>  <!-- Chatbot option -->=
-        <a href="{% url 'scrape-view' %}">Scrape Data</a> <!-- Scraping option -->
-        <a href="{% url 'train-view' %}">Model Training</a> <!-- Model Training option -->
-        <a href="{% url 'model-statistics' %}">Model Statistics</a> <!-- Model Statistics option -->
-        <a href="{% url 'settings-view' %}">Settings</a> <!-- Settings option -->
-    </div>
-
-    <!-- Main Content Area -->
-    <div class="content">
-        <h1>Chatbot Conversation</h1>
-        <div class="config-options">
-            <h2>Configuration Options</h2>
-            <label for="model_name">Model Name:</label>
-            <input type="text" id="model_name" placeholder="Enter model name (e.g., gpt-2)">
-            <label for="max_length">Max Length:</label>
-            <input type="number" id="max_length" placeholder="Default: 200">
-            <label for="min_length">Min Length:</label>
-            <input type="number" id="min_length" placeholder="Default: 100">
-            <label for="top_k">Top K:</label>
-            <input type="number" id="top_k" placeholder="Default: 50">
-            <label for="top_p">Top P:</label>
-            <input type="number" step="0.01" id="top_p" placeholder="Default: 0.95">
-            <label for="no_repeat_ngram_size">No Repeat Ngram Size:</label>
-            <input type="number" id="no_repeat_ngram_size" placeholder="Default: 0">
-            <label for="max_new_tokens">Max New Tokens:</label>
-            <input type="number" id="max_new_tokens" placeholder="Default: 300">
-        </div>
-        <div id="messages"></div>
-        <input type="text" id="message" placeholder="Type your message..." onkeydown="handleEnter(event)">
-        <button onclick="sendMessage()">Send</button>
-    </div>
-</body>
-</html>
-=======
 
 <h1>Chatbot Conversation</h1>
 <div class="config-options">
@@ -205,5 +161,4 @@
 <input type="text" id="message" placeholder="Type your message..." onkeydown="handleEnter(event)">
 <button onclick="sendMessage()">Send</button>
 
-{% endblock %}
->>>>>>> 3edd3112
+{% endblock %}