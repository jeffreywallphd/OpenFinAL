{% extends 'base.html' %}
{% load static %}

{% block title %} Data Scraper {% endblock %}

{% block content %}

<div class="container mt-5">
    <h1 class="text-center mb-4">Data Scraper</h1>

    <!-- URL Input Section -->
    <div class="mb-3">
        <label for="url" class="form-label">URL:</label>
        <input type="text" class="form-control" id="url" placeholder="Enter the URL to scrape" required disabled>
    </div>

<<<<<<< HEAD
    <!-- Side Panel -->
    <div class="side-panel">
        <a href="{% url 'home-view' %}">Home</a> <!-- Home option -->
        <a href="{% url 'chatbot-view' %}">Chatbot</a>  <!-- Chatbot option -->=
        <a href="{% url 'scrape-view' %}">Scrape Data</a> <!-- Scraping option -->
        <a href="{% url 'train-view' %}">Model Training</a> <!-- Model Training option -->
        <a href="{% url 'model-statistics' %}">Model Statistics</a> <!-- Model Statistics option -->
        <a href="{% url 'settings-view' %}">Settings</a> <!-- Settings option -->
=======
    <!-- Output File Name Section -->
    <div class="mb-3">
        <label for="output_file" class="form-label">Output File Name:</label>
        <input type="text" class="form-control" id="output_file" placeholder="Enter desired output file name" required disabled>
>>>>>>> 3edd3112
    </div>

    <!-- Scrape Button -->
    <button id="scrapeBtn" class="btn btn-primary mb-3" disabled>Scrape</button>

    <!-- Result Display -->
    <div id="result" class="mb-4"></div>

    <!-- PDF Upload Section -->
    <div class="mb-3">
        <label for="pdfUpload" class="form-label">Upload PDF:</label>
        <input type="file" class="form-control" id="pdfUpload" accept="application/pdf" required>
    </div>

    <!-- Output Format Selection -->
    <div class="mb-3">
        <label for="output_format" class="form-label">Select Output Format:</label>
        <select id="output_format" class="form-select">
            <option value="text">Text</option>
        </select>
    </div>

    <!-- Upload and Convert Button -->
    <button id="uploadBtn" class="btn btn-secondary mb-3">Upload and Convert</button>

    <!-- Upload Result Display -->
    <div id="uploadResult" class="mb-4"></div>

    <!-- Manual Text Input Section -->
    <div class="mb-3">
        <label for="manualText" class="form-label">Enter Text Manually:</label>
        <textarea id="manualText" class="form-control" rows="10" placeholder="Enter your text here..."></textarea>
    </div>

    <!-- Save Manual Text Button -->
    <button id="saveManualTextBtn" class="btn btn-info mb-3">Save Manual Text</button>

    <!-- Manual Text Result Display -->
    <div id="manualTextResult" class="mb-4"></div>

    <!-- Scraped Data Section - Hidden Initially -->
    <div id="scrapedData" class="mb-4" style="display: none;">
        <h2 class="text-center mb-3">Last Scraped Data</h2>
        <div id="scrapedContent" class="bg-light p-3 rounded">
            {% if latest_scraped_data %}
            <h3>Data from {{ latest_scraped_data.url }} ({{ latest_scraped_data.file_type }})</h3>

            {% if latest_scraped_data.file_type == 'html' %}
            <div>{{ latest_scraped_data.content|safe }}</div>
            {% elif latest_scraped_data.file_type == 'json' %}
            <pre>{{ latest_scraped_data.content }}</pre>
            {% endif %}
            {% else %}
            <p class="text-muted">No data available.</p>
            {% endif %}
        </div>
    </div>
</div>

<script>
    document.getElementById('scrapeBtn').addEventListener('click', () => {
        const url = document.getElementById('url').value;
        const outputFile = document.getElementById('output_file').value;

        if (!url || !outputFile) {
            alert('Please provide both URL and output file name.');
            return;
        }

        fetch(`/api/scrape/?url=${encodeURIComponent(url)}&output_file=${encodeURIComponent(outputFile)}`)
            .then(response => {
                if (!response.ok) {
                    throw new Error(`HTTP error! Status: ${response.status}`);
                }
                return response.json();
            })
            .then(data => {
                const resultDiv = document.getElementById('result');
                const scrapedDataDiv = document.getElementById('scrapedData');
                const scrapedContentDiv = document.getElementById('scrapedContent');

                if (data.success) {
                    resultDiv.innerHTML = `<p class="text-success">${data.success}</p>`;

                    let content = '';

                    if (data.file_type === 'xml') {
                        const parser = new DOMParser();
                        const xmlDoc = parser.parseFromString(data.content, 'application/xml');
                        const xmlString = new XMLSerializer().serializeToString(xmlDoc);
                        content = `<pre>${escapeXML(prettyPrintXML(xmlString))}</pre>`;
                    } else if (data.file_type === 'html') {
                        content = `<pre>${escapeHTML(data.content)}</pre>`;
                    } else if (data.file_type === 'json' || data.file_type === 'csv') {
                        content = `<pre>${data.content}</pre>`;
                    } else if (data.file_type === 'xlsx') {
                        content = `<p>Excel file content available. <a href="/download/${data.id}">Download</a></p>`;
                    }

                    scrapedContentDiv.innerHTML = `
                        <h3>Data from ${data.url} (${data.file_type})</h3>
                        ${content}
                    `;

                    scrapedDataDiv.style.display = 'block';
                } else if (data.error) {
                    resultDiv.innerHTML = `<p class="text-danger">${data.error}</p>`;
                }
            })
            .catch(error => {
                console.error('An error occurred:', error);
                document.getElementById('result').innerHTML = `<p class="text-danger">An error occurred: ${error.message}</p>`;
            });
    });

    document.getElementById('uploadBtn').addEventListener('click', () => {
        const pdfFile = document.getElementById('pdfUpload').files[0];
        const outputFormat = document.getElementById('output_format').value;

        if (!pdfFile) {
            alert('Please upload a PDF file.');
            return;
        }

        const formData = new FormData();
        formData.append('pdf_file', pdfFile);
        formData.append('output_format', outputFormat);

        fetch('/api/upload_pdf/', {
            method: 'POST',
            body: formData,
        })
            .then(response => {
                if (!response.ok) {
                    throw new Error(`HTTP error! Status: ${response.status}`);
                }
                return response.json();
            })
            .then(data => {
                const uploadResultDiv = document.getElementById('uploadResult');
                if (data.success) {
                    uploadResultDiv.innerHTML = `<p class="text-success">${data.success}</p>`;

                    const scrapedDataDiv = document.getElementById('scrapedData');
                    const scrapedContentDiv = document.getElementById('scrapedContent');
                    let content = '';

                    if (data.file_type === 'html') {
                        content = `<pre>${escapeHTML(data.content)}</pre>`;
                    } else if (data.file_type === 'json') {
                        content = `<pre>${JSON.stringify(data.content, null, 4)}</pre>`;
                    }

                    scrapedContentDiv.innerHTML = `
                        <h3>Converted PDF Content (${data.file_type.toUpperCase()})</h3>
                        ${content}
                    `;

                    scrapedDataDiv.style.display = 'block';
                } else if (data.error) {
                    uploadResultDiv.innerHTML = `<p class="text-danger">${data.error}</p>`;
                }
            })
            .catch(error => {
                console.error('An error occurred:', error);
                document.getElementById('uploadResult').innerHTML = `<p class="text-danger">An error occurred: ${error.message}</p>`;
            });
    });

    document.getElementById('saveManualTextBtn').addEventListener('click', () => {
        const manualText = document.getElementById('manualText').value;

        if (!manualText) {
            alert('Please enter some text.');
            return;
        }

        fetch('/api/save_manual_text/', {
            method: 'POST',
            headers: {
                'Content-Type': 'application/json',
            },
            body: JSON.stringify({ text: manualText }),
        })
            .then(response => {
                if (!response.ok) {
                    throw new Error(`HTTP error! Status: ${response.status}`);
                }
                return response.json();
            })
            .then(data => {
                const manualTextResultDiv = document.getElementById('manualTextResult');
                if (data.success) {
                    manualTextResultDiv.innerHTML = `<p class="text-success">${data.success}</p>`;

                    const scrapedDataDiv = document.getElementById('scrapedData');
                    const scrapedContentDiv = document.getElementById('scrapedContent');

                    scrapedContentDiv.innerHTML = `
                        <h3>Manually Entered Text</h3>
                        <pre>${escapeHTML(manualText)}</pre>
                    `;

                    scrapedDataDiv.style.display = 'block';
                } else if (data.error) {
                    manualTextResultDiv.innerHTML = `<p class="text-danger">${data.error}</p>`;
                }
            })
            .catch(error => {
                console.error('An error occurred:', error);
                document.getElementById('manualTextResult').innerHTML = `<p class="text-danger">An error occurred: ${error.message}</p>`;
            });
    });

    function escapeHTML(str) {
        return str
            .replace(/&/g, "&amp;")
            .replace(/</g, "&lt;")
            .replace(/>/g, "&gt;")
            .replace(/"/g, "&quot;")
            .replace(/'/g, "&#039;");
    }

    function escapeXML(str) {
        return str
            .replace(/&/g, "&amp;")
            .replace(/</g, "&lt;")
            .replace(/>/g, "&gt;")
            .replace(/"/g, "&quot;")
            .replace(/'/g, "&#039;");
    }

    function prettyPrintXML(xml) {
        let formatted = '';
        const reg = /(>)(<)(\/*)/g;
        let pad = 0;

        xml = xml.replace(reg, '$1\r\n$2$3');
        xml.split('\r\n').forEach((node) => {
            let indent = 0;
            if (node.match(/.+<\/\w[^>]*>$/)) {
                indent = 0;
            } else if (node.match(/^<\/\w/)) {
                if (pad !== 0) {
                    pad -= 1;
                }
            } else if (node.match(/^<\w[^>]*[^\/]>.*$/)) {
                indent = 1;
            } else {
                indent = 0;
            }

            formatted += new Array(pad + 1).join('  ') + node + '\r\n';
            pad += indent;
        });

        return formatted;
    }
</script>
{% endblock %}<|MERGE_RESOLUTION|>--- conflicted
+++ resolved
@@ -14,21 +14,10 @@
         <input type="text" class="form-control" id="url" placeholder="Enter the URL to scrape" required disabled>
     </div>
 
-<<<<<<< HEAD
-    <!-- Side Panel -->
-    <div class="side-panel">
-        <a href="{% url 'home-view' %}">Home</a> <!-- Home option -->
-        <a href="{% url 'chatbot-view' %}">Chatbot</a>  <!-- Chatbot option -->=
-        <a href="{% url 'scrape-view' %}">Scrape Data</a> <!-- Scraping option -->
-        <a href="{% url 'train-view' %}">Model Training</a> <!-- Model Training option -->
-        <a href="{% url 'model-statistics' %}">Model Statistics</a> <!-- Model Statistics option -->
-        <a href="{% url 'settings-view' %}">Settings</a> <!-- Settings option -->
-=======
     <!-- Output File Name Section -->
     <div class="mb-3">
         <label for="output_file" class="form-label">Output File Name:</label>
         <input type="text" class="form-control" id="output_file" placeholder="Enter desired output file name" required disabled>
->>>>>>> 3edd3112
     </div>
 
     <!-- Scrape Button -->
