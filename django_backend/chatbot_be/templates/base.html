--- conflicted
+++ resolved
@@ -28,13 +28,6 @@
         {% endblock %}
     </div>
 
-<<<<<<< HEAD
-  
-=======
-    <div class="footer", style="position: fixed; bottom: 0;">
-        Copyright 2025. All rights reserved
-    </div>
->>>>>>> 9552137b
 
     <script>
         function toggleSidebar() {
