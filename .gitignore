# See https://help.github.com/articles/ignoring-files/ for more about ignoring files.

# dependencies
/node_modules
/.pnp
.pnp.js

# testing
/coverage

# production
/build
/public
/dist

# misc
.DS_Store
.env.local
.env.development.local
.env.test.local
.env.production.local
.env
.env.production
.env.development
*.env

npm-debug.log*
yarn-debug.log*
yarn-error.log*

# IDE files
.ipynb_checkpoints
.vscode


# Virtual environment
venv/

# Python cache files
__pycache__/
*.py[cod]

# Django specific files
*.log
*.pot
*.pyc

# Database
*.sqlite3

# Static and media files
/static/
/media/

# OS-specific files
.DS_Store
Thumbs.db
<<<<<<< HEAD

# To save data locally
local_data/

# Trained Models
trained_models/

# results
results/

# wandb
wandb/
=======
node_backend/node_modules/
>>>>>>> 659470ee
<|MERGE_RESOLUTION|>--- conflicted
+++ resolved
@@ -55,11 +55,7 @@
 # OS-specific files
 .DS_Store
 Thumbs.db
-<<<<<<< HEAD
-
-# To save data locally
-local_data/
-
+node_backend/node_modules/
 # Trained Models
 trained_models/
 
@@ -67,7 +63,4 @@
 results/
 
 # wandb
-wandb/
-=======
-node_backend/node_modules/
->>>>>>> 659470ee
+wandb/